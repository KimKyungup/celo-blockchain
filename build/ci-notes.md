# Debian Packaging

Tagged releases and develop branch commits are available as installable Debian packages
for Ubuntu. Packages are built for the all Ubuntu versions which are supported by
Canonical.

Packages of develop branch commits have suffix -unstable and cannot be installed alongside
the stable version. Switching between release streams requires user intervention.

## Launchpad

The packages are built and served by launchpad.net. We generate a Debian source package
for each distribution and upload it. Their builder picks up the source package, builds it
and installs the new version into the PPA repository. Launchpad requires a valid signature
by a team member for source package uploads.

The signing key is stored in an environment variable which Travis CI makes available to
certain builds. Since Travis CI doesn't support FTP, SFTP is used to transfer the
packages. To set this up yourself, you need to create a Launchpad user and add a GPG key
and SSH key to it. Then encode both keys as base64 and configure 'secret' environment
variables `PPA_SIGNING_KEY` and `PPA_SSH_KEY` on Travis.

We want to build go-ethereum with the most recent version of Go, irrespective of the Go
version that is available in the main Ubuntu repository. In order to make this possible,
our PPA depends on the ~gophers/ubuntu/archive PPA. Our source package build-depends on
golang-1.11, which is co-installable alongside the regular golang package. PPA dependencies
can be edited at https://launchpad.net/%7Eethereum/+archive/ubuntu/ethereum/+edit-dependencies

## Building Packages Locally (for testing)

You need to run Ubuntu to do test packaging.

Add the gophers PPA and install Go 1.11 and Debian packaging tools:

    $ sudo apt-add-repository ppa:gophers/ubuntu/archive
    $ sudo apt-get update
<<<<<<< HEAD
    $ sudo apt-get install build-essential golang-1.10 devscripts debhelper python-bzrlib python-paramiko
=======
    $ sudo apt-get install build-essential golang-1.11 devscripts debhelper python-bzrlib python-paramiko
>>>>>>> e76047e9

Create the source packages:

    $ go run build/ci.go debsrc -workdir dist

Then go into the source package directory for your running distribution and build the package:

    $ cd dist/ethereum-unstable-1.6.0+xenial
    $ dpkg-buildpackage

Built packages are placed in the dist/ directory.

    $ cd ..
    $ dpkg-deb -c geth-unstable_1.6.0+xenial_amd64.deb<|MERGE_RESOLUTION|>--- conflicted
+++ resolved
@@ -34,11 +34,7 @@
 
     $ sudo apt-add-repository ppa:gophers/ubuntu/archive
     $ sudo apt-get update
-<<<<<<< HEAD
-    $ sudo apt-get install build-essential golang-1.10 devscripts debhelper python-bzrlib python-paramiko
-=======
     $ sudo apt-get install build-essential golang-1.11 devscripts debhelper python-bzrlib python-paramiko
->>>>>>> e76047e9
 
 Create the source packages:
 
