// Copyright 2014 The go-ethereum Authors
// This file is part of the go-ethereum library.
//
// The go-ethereum library is free software: you can redistribute it and/or modify
// it under the terms of the GNU Lesser General Public License as published by
// the Free Software Foundation, either version 3 of the License, or
// (at your option) any later version.
//
// The go-ethereum library is distributed in the hope that it will be useful,
// but WITHOUT ANY WARRANTY; without even the implied warranty of
// MERCHANTABILITY or FITNESS FOR A PARTICULAR PURPOSE. See the
// GNU Lesser General Public License for more details.
//
// You should have received a copy of the GNU Lesser General Public License
// along with the go-ethereum library. If not, see <http://www.gnu.org/licenses/>.

// Package p2p implements the Ethereum p2p network protocols.
package p2p

import (
	"bytes"
	"crypto/ecdsa"
	"encoding/hex"
	"errors"
	"fmt"
	"net"
	"sort"
	"strings"
	"sync"
	"sync/atomic"
	"time"

	"github.com/ethereum/go-ethereum/common"
	"github.com/ethereum/go-ethereum/common/mclock"
	"github.com/ethereum/go-ethereum/crypto"
	"github.com/ethereum/go-ethereum/event"
	"github.com/ethereum/go-ethereum/log"
	"github.com/ethereum/go-ethereum/p2p/discover"
	"github.com/ethereum/go-ethereum/p2p/discv5"
	"github.com/ethereum/go-ethereum/p2p/enode"
	"github.com/ethereum/go-ethereum/p2p/enr"
	"github.com/ethereum/go-ethereum/p2p/nat"
	"github.com/ethereum/go-ethereum/p2p/netutil"
)

const (
	defaultDialTimeout = 15 * time.Second

	// Connectivity defaults.
	maxActiveDialTasks     = 16
	defaultMaxPendingPeers = 50
	defaultDialRatio       = 3

	// This time limits inbound connection attempts per source IP.
	inboundThrottleTime = 30 * time.Second

	// Maximum time allowed for reading a complete message.
	// This is effectively the amount of time a connection can be idle.
	frameReadTimeout = 30 * time.Second

	// Maximum amount of time allowed for writing a complete message.
	frameWriteTimeout = 20 * time.Second
)

var errServerStopped = errors.New("server stopped")

// Config holds Server options.
type Config struct {
	// This field must be set to a valid secp256k1 private key.
	PrivateKey *ecdsa.PrivateKey `toml:"-"`

	// MaxPeers is the maximum number of peers that can be
	// connected. It must be greater than zero.
	MaxPeers int

	// MaxPendingPeers is the maximum number of peers that can be pending in the
	// handshake phase, counted separately for inbound and outbound connections.
	// Zero defaults to preset values.
	MaxPendingPeers int `toml:",omitempty"`

	// DialRatio controls the ratio of inbound to dialed connections.
	// Example: a DialRatio of 2 allows 1/2 of connections to be dialed.
	// Setting DialRatio to zero defaults it to 3.
	DialRatio int `toml:",omitempty"`

	// NoDiscovery can be used to disable the peer discovery mechanism.
	// Disabling is useful for protocol debugging (manual topology).
	NoDiscovery bool

	// DiscoveryV5 specifies whether the new topic-discovery based V5 discovery
	// protocol should be started or not.
	DiscoveryV5 bool `toml:",omitempty"`

	// Name sets the node name of this server.
	// Use common.MakeName to create a name that follows existing conventions.
	Name string `toml:"-"`

	// BootstrapNodes are used to establish connectivity
	// with the rest of the network.
	BootstrapNodes []*enode.Node

	// BootstrapNodesV5 are used to establish connectivity
	// with the rest of the network using the V5 discovery
	// protocol.
	BootstrapNodesV5 []*discv5.Node `toml:",omitempty"`

	// Static nodes are used as pre-configured connections which are always
	// maintained and re-connected on disconnects.
	StaticNodes []*enode.Node

	// Trusted nodes are used as pre-configured connections which are always
	// allowed to connect, even above the peer limit.
	TrustedNodes []*enode.Node

	// Connectivity can be restricted to certain IP networks.
	// If this option is set to a non-nil value, only hosts which match one of the
	// IP networks contained in the list are considered.
	NetRestrict *netutil.Netlist `toml:",omitempty"`

	// PingIPFromPacket uses the IP address from p2p discovery ping packet
	// rather than the UDP header. See https://github.com/celo-org/celo-blockchain/pull/301
	PingIPFromPacket bool

	// NodeDatabase is the path to the database containing the previously seen
	// live nodes in the network.
	NodeDatabase string `toml:",omitempty"`

	// Protocols should contain the protocols supported
	// by the server. Matching protocols are launched for
	// each peer.
	Protocols []Protocol `toml:"-"`

	// If ListenAddr is set to a non-nil address, the server
	// will listen for incoming connections.
	//
	// If the port is zero, the operating system will pick a port. The
	// ListenAddr field will be updated with the actual address when
	// the server is started.
	ListenAddr string

	// If set to a non-nil value, the given NAT port mapper
	// is used to make the listening port available to the
	// Internet.
	NAT nat.Interface `toml:",omitempty"`

	// If Dialer is set to a non-nil value, the given Dialer
	// is used to dial outbound peer connections.
	Dialer NodeDialer `toml:"-"`

	// If NoDial is true, the server will not dial any peers.
	NoDial bool `toml:",omitempty"`

	// If EnableMsgEvents is set then the server will emit PeerEvents
	// whenever a message is sent to or received from a peer
	EnableMsgEvents bool

	// Logger is a custom logger to use with the p2p.Server.
	Logger log.Logger `toml:",omitempty"`
}

// Server manages all peer connections.
type Server struct {
	// Config fields may not be modified while the server is running.
	Config

	// Hooks for testing. These are useful because we can inhibit
	// the whole protocol stack.
	newTransport func(net.Conn) transport
	newPeerHook  func(*Peer)
	listenFunc   func(network, addr string) (net.Listener, error)

	lock    sync.Mutex // protects running
	running bool

	nodedb       *enode.DB
	localnode    *enode.LocalNode
	ntab         discoverTable
	listener     net.Listener
	ourHandshake *protoHandshake
	DiscV5       *discv5.Network
<<<<<<< HEAD

	// These are for Peers, PeerCount, ValPeers (and nothing else).
	peerOp     chan peerOpFunc
	peerOpDone chan struct{}

	quit            chan struct{}
	addvalidator    chan *enode.Node
	removevalidator chan *enode.Node
	addstatic       chan *enode.Node
	removestatic    chan *enode.Node
	addtrusted      chan *enode.Node
	removetrusted   chan *enode.Node
	posthandshake   chan *conn
	addpeer         chan *conn
	delpeer         chan peerDrop
	loopWG          sync.WaitGroup // loop, listenLoop
	peerFeed        event.Feed
	log             log.Logger
=======
	loopWG       sync.WaitGroup // loop, listenLoop
	peerFeed     event.Feed
	log          log.Logger

	// Channels into the run loop.
	quit                    chan struct{}
	addstatic               chan *enode.Node
	removestatic            chan *enode.Node
	addtrusted              chan *enode.Node
	removetrusted           chan *enode.Node
	peerOp                  chan peerOpFunc
	peerOpDone              chan struct{}
	delpeer                 chan peerDrop
	checkpointPostHandshake chan *conn
	checkpointAddPeer       chan *conn

	// State of run loop and listenLoop.
	lastLookup     time.Time
	inboundHistory expHeap
>>>>>>> e76047e9
}

type peerOpFunc func(peers map[enode.ID]*Peer, valNodes map[enode.ID]*valNodeInfo)

type peerDrop struct {
	*Peer
	err       error
	requested bool // true if signaled by the peer
}

type connFlag int32

const (
	dynDialedConn connFlag = 1 << iota
	staticDialedConn
	inboundConn
	trustedConn
	validatorConn
)

// conn wraps a network connection with information gathered
// during the two handshakes.
type conn struct {
	fd net.Conn
	transport
	node  *enode.Node
	flags connFlag
	cont  chan error // The run loop uses cont to signal errors to SetupConn.
	caps  []Cap      // valid after the protocol handshake
	name  string     // valid after the protocol handshake
}

type transport interface {
	// The two handshakes.
	doEncHandshake(prv *ecdsa.PrivateKey, dialDest *ecdsa.PublicKey) (*ecdsa.PublicKey, error)
	doProtoHandshake(our *protoHandshake) (*protoHandshake, error)
	// The MsgReadWriter can only be used after the encryption
	// handshake has completed. The code uses conn.id to track this
	// by setting it to a non-nil value after the encryption handshake.
	MsgReadWriter
	// transports must provide Close because we use MsgPipe in some of
	// the tests. Closing the actual network connection doesn't do
	// anything in those tests because MsgPipe doesn't use it.
	close(err error)
}

func (c *conn) String() string {
	s := c.flags.String()
	if (c.node.ID() != enode.ID{}) {
		s += " " + c.node.ID().String()
	}
	s += " " + c.fd.RemoteAddr().String()
	return s
}

func (f connFlag) String() string {
	s := ""
	if f&trustedConn != 0 {
		s += "-trusted"
	}
	if f&dynDialedConn != 0 {
		s += "-dyndial"
	}
	if f&staticDialedConn != 0 {
		s += "-staticdial"
	}
	if f&inboundConn != 0 {
		s += "-inbound"
	}
	if f&validatorConn != 0 {
		s += "-validator"
	}
	if s != "" {
		s = s[1:]
	}
	return s
}

func (c *conn) is(f connFlag) bool {
	flags := connFlag(atomic.LoadInt32((*int32)(&c.flags)))
	return flags&f != 0
}

func (c *conn) set(f connFlag, val bool) {
	for {
		oldFlags := connFlag(atomic.LoadInt32((*int32)(&c.flags)))
		flags := oldFlags
		if val {
			flags |= f
		} else {
			flags &= ^f
		}
		if atomic.CompareAndSwapInt32((*int32)(&c.flags), int32(oldFlags), int32(flags)) {
			return
		}
	}
}

// LocalNode returns the local node record.
func (srv *Server) LocalNode() *enode.LocalNode {
	return srv.localnode
}

// Peers returns all connected peers.
func (srv *Server) Peers() []*Peer {
	var ps []*Peer
	select {
	// Note: We'd love to put this function into a variable but
	// that seems to cause a weird compiler error in some
	// environments.
	case srv.peerOp <- func(peers map[enode.ID]*Peer, valNodes map[enode.ID]*valNodeInfo) {
		for _, p := range peers {
			ps = append(ps, p)
		}
	}:
		<-srv.peerOpDone
	case <-srv.quit:
	}
	return ps
}

// PeerCount returns the number of connected peers.
func (srv *Server) PeerCount() int {
	var count int
	select {
	case srv.peerOp <- func(ps map[enode.ID]*Peer, valNodes map[enode.ID]*valNodeInfo) { count = len(ps) }:
		<-srv.peerOpDone
	case <-srv.quit:
	}
	return count
}

// ValPeers returns the validator enodeURLs
func (srv *Server) ValPeers() []string {
	var valPeers []string
	select {
	case srv.peerOp <- func(ps map[enode.ID]*Peer, valNodes map[enode.ID]*valNodeInfo) {
		for _, valPeerInfo := range valNodes {
			valPeers = append(valPeers, valPeerInfo.remoteEnodeURL)
		}
	}:
		<-srv.peerOpDone
	case <-srv.quit:
	}

	return valPeers
}

// AddValidatorPeer assigns the given node as a validator node.  It will set it as a static and trusted node.
func (srv *Server) AddValidatorPeer(node *enode.Node) {
	select {
	case srv.addvalidator <- node:
	case <-srv.quit:
	}
}

// RemoveValidatorPeer removes the given node as a validator node.
func (srv *Server) RemoveValidatorPeer(node *enode.Node) {
	select {
	case srv.removevalidator <- node:
	case <-srv.quit:
	}
}

// AddPeer connects to the given node and maintains the connection until the
// server is shut down. If the connection fails for any reason, the server will
// attempt to reconnect the peer.
func (srv *Server) AddPeer(node *enode.Node) {
	select {
	case srv.addstatic <- node:
	case <-srv.quit:
	}
}

// RemovePeer disconnects from the given node
func (srv *Server) RemovePeer(node *enode.Node) {
	select {
	case srv.removestatic <- node:
	case <-srv.quit:
	}
}

// AddTrustedPeer adds the given node to a reserved whitelist which allows the
// node to always connect, even if the slot are full.
func (srv *Server) AddTrustedPeer(node *enode.Node) {
	select {
	case srv.addtrusted <- node:
	case <-srv.quit:
	}
}

// RemoveTrustedPeer removes the given node from the trusted peer set.
func (srv *Server) RemoveTrustedPeer(node *enode.Node) {
	select {
	case srv.removetrusted <- node:
	case <-srv.quit:
	}
}

// SubscribePeers subscribes the given channel to peer events
func (srv *Server) SubscribeEvents(ch chan *PeerEvent) event.Subscription {
	return srv.peerFeed.Subscribe(ch)
}

// Self returns the local node's endpoint information.
func (srv *Server) Self() *enode.Node {
	srv.lock.Lock()
	ln := srv.localnode
	srv.lock.Unlock()

	if ln == nil {
		return enode.NewV4(&srv.PrivateKey.PublicKey, net.ParseIP("0.0.0.0"), 0, 0)
	}
	return ln.Node()
}

// Stop terminates the server and all active peer connections.
// It blocks until all active connections have been closed.
func (srv *Server) Stop() {
	srv.lock.Lock()
	if !srv.running {
		srv.lock.Unlock()
		return
	}
	srv.running = false
	if srv.listener != nil {
		// this unblocks listener Accept
		srv.listener.Close()
	}
	close(srv.quit)
	srv.lock.Unlock()
	srv.loopWG.Wait()
}

// sharedUDPConn implements a shared connection. Write sends messages to the underlying connection while read returns
// messages that were found unprocessable and sent to the unhandled channel by the primary listener.
type sharedUDPConn struct {
	*net.UDPConn
	unhandled chan discover.ReadPacket
}

// ReadFromUDP implements discv5.conn
func (s *sharedUDPConn) ReadFromUDP(b []byte) (n int, addr *net.UDPAddr, err error) {
	packet, ok := <-s.unhandled
	if !ok {
		return 0, nil, errors.New("Connection was closed")
	}
	l := len(packet.Data)
	if l > len(b) {
		l = len(b)
	}
	copy(b[:l], packet.Data[:l])
	return l, packet.Addr, nil
}

// Close implements discv5.conn
func (s *sharedUDPConn) Close() error {
	return nil
}

// Start starts running the server.
// Servers can not be re-used after stopping.
func (srv *Server) Start() (err error) {
	srv.lock.Lock()
	defer srv.lock.Unlock()
	if srv.running {
		return errors.New("server already running")
	}
	srv.running = true
	srv.log = srv.Config.Logger
	if srv.log == nil {
		srv.log = log.Root()
	}
	if srv.NoDial && srv.ListenAddr == "" {
		srv.log.Warn("P2P server will be useless, neither dialing nor listening")
	}

	// static fields
	if srv.PrivateKey == nil {
		return errors.New("Server.PrivateKey must be set to a non-nil key")
	}
	if srv.newTransport == nil {
		srv.newTransport = newRLPX
	}
	if srv.listenFunc == nil {
		srv.listenFunc = net.Listen
	}
	if srv.Dialer == nil {
		srv.Dialer = TCPDialer{&net.Dialer{Timeout: defaultDialTimeout}}
	}
	srv.quit = make(chan struct{})
	srv.delpeer = make(chan peerDrop)
<<<<<<< HEAD
	srv.posthandshake = make(chan *conn)
	srv.addvalidator = make(chan *enode.Node)
	srv.removevalidator = make(chan *enode.Node)
=======
	srv.checkpointPostHandshake = make(chan *conn)
	srv.checkpointAddPeer = make(chan *conn)
>>>>>>> e76047e9
	srv.addstatic = make(chan *enode.Node)
	srv.removestatic = make(chan *enode.Node)
	srv.addtrusted = make(chan *enode.Node)
	srv.removetrusted = make(chan *enode.Node)
	srv.peerOp = make(chan peerOpFunc)
	srv.peerOpDone = make(chan struct{})

	if err := srv.setupLocalNode(); err != nil {
		return err
	}
	if srv.ListenAddr != "" {
		if err := srv.setupListening(); err != nil {
			return err
		}
	}
	if err := srv.setupDiscovery(); err != nil {
		return err
	}

	dynPeers := srv.maxDialedConns()
	dialer := newDialState(srv.localnode.ID(), srv.ntab, dynPeers, &srv.Config)
	srv.loopWG.Add(1)
	go srv.run(dialer)
	return nil
}

func (srv *Server) setupLocalNode() error {
	// Create the devp2p handshake.
	pubkey := crypto.FromECDSAPub(&srv.PrivateKey.PublicKey)
	srv.ourHandshake = &protoHandshake{Version: baseProtocolVersion, Name: srv.Name, ID: pubkey[1:]}
	for _, p := range srv.Protocols {
		srv.ourHandshake.Caps = append(srv.ourHandshake.Caps, p.cap())
	}
	sort.Sort(capsByNameAndVersion(srv.ourHandshake.Caps))

	// Create the local node.
	db, err := enode.OpenDB(srv.Config.NodeDatabase)
	if err != nil {
		return err
	}
	srv.nodedb = db
	srv.localnode = enode.NewLocalNode(db, srv.PrivateKey)
	srv.localnode.SetFallbackIP(net.IP{127, 0, 0, 1})
	// TODO: check conflicts
	var primaries []string
	for _, p := range srv.Protocols {
		if p.Primary {
			primaries = append(primaries, p.Name)
		}
		for _, e := range p.Attributes {
			srv.localnode.Set(e)
		}
	}
	if len(primaries) > 1 {
		srv.log.Crit("Multiple primary protocols specified", "names", strings.Join(primaries, ", "))
	}
	switch srv.NAT.(type) {
	case nil:
		// No NAT interface, do nothing.
	case nat.ExtIP:
		// ExtIP doesn't block, set the IP right away.
		ip, _ := srv.NAT.ExternalIP()
		srv.localnode.SetStaticIP(ip)
	default:
		// Ask the router about the IP. This takes a while and blocks startup,
		// do it in the background.
		srv.loopWG.Add(1)
		go func() {
			defer srv.loopWG.Done()
			if ip, err := srv.NAT.ExternalIP(); err == nil {
				srv.localnode.SetStaticIP(ip)
			}
		}()
	}
	return nil
}

func (srv *Server) setupDiscovery() error {
	if srv.NoDiscovery && !srv.DiscoveryV5 {
		return nil
	}

	addr, err := net.ResolveUDPAddr("udp", srv.ListenAddr)
	if err != nil {
		return err
	}
	conn, err := net.ListenUDP("udp", addr)
	if err != nil {
		return err
	}
	realaddr := conn.LocalAddr().(*net.UDPAddr)
	srv.log.Debug("UDP listener up", "addr", realaddr)
	if srv.NAT != nil {
		if !realaddr.IP.IsLoopback() {
			go nat.Map(srv.NAT, srv.quit, "udp", realaddr.Port, realaddr.Port, "ethereum discovery")
		}
	}
	srv.localnode.SetFallbackUDP(realaddr.Port)

	// Discovery V4
	var unhandled chan discover.ReadPacket
	var sconn *sharedUDPConn
	if !srv.NoDiscovery {
		if srv.DiscoveryV5 {
			unhandled = make(chan discover.ReadPacket, 100)
			sconn = &sharedUDPConn{conn, unhandled}
		}
		cfg := discover.Config{
<<<<<<< HEAD
			PingIPFromPacket: srv.PingIPFromPacket,
			PrivateKey:       srv.PrivateKey,
			NetRestrict:      srv.NetRestrict,
			Bootnodes:        srv.BootstrapNodes,
			Unhandled:        unhandled,
=======
			PrivateKey:  srv.PrivateKey,
			NetRestrict: srv.NetRestrict,
			Bootnodes:   srv.BootstrapNodes,
			Unhandled:   unhandled,
			Log:         srv.log,
>>>>>>> e76047e9
		}
		ntab, err := discover.ListenUDP(conn, srv.localnode, cfg)
		if err != nil {
			return err
		}
		srv.ntab = ntab
	}
	// Discovery V5
	if srv.DiscoveryV5 {
		var ntab *discv5.Network
		var err error
		if sconn != nil {
			ntab, err = discv5.ListenUDP(srv.PrivateKey, sconn, "", srv.NetRestrict)
		} else {
			ntab, err = discv5.ListenUDP(srv.PrivateKey, conn, "", srv.NetRestrict)
		}
		if err != nil {
			return err
		}
		if err := ntab.SetFallbackNodes(srv.BootstrapNodesV5); err != nil {
			return err
		}
		srv.DiscV5 = ntab
	}
	return nil
}

func (srv *Server) setupListening() error {
	// Launch the listener.
	listener, err := srv.listenFunc("tcp", srv.ListenAddr)
	if err != nil {
		return err
	}
	srv.listener = listener
	srv.ListenAddr = listener.Addr().String()

	// Update the local node record and map the TCP listening port if NAT is configured.
	if tcp, ok := listener.Addr().(*net.TCPAddr); ok {
		srv.localnode.Set(enr.TCP(tcp.Port))
		if !tcp.IP.IsLoopback() && srv.NAT != nil {
			srv.loopWG.Add(1)
			go func() {
				nat.Map(srv.NAT, srv.quit, "tcp", tcp.Port, tcp.Port, "ethereum p2p")
				srv.loopWG.Done()
			}()
		}
	}

	srv.loopWG.Add(1)
	go srv.listenLoop()
	return nil
}

type dialer interface {
	newTasks(running int, peers map[enode.ID]*Peer, now time.Time) []task
	taskDone(task, time.Time)
	addStatic(*enode.Node)
	removeStatic(*enode.Node)
	isStatic(*enode.Node) bool
}

type valNodeInfo struct {
	atValRemoveSetStatic  bool
	atValRemoveSetTrusted bool
	remoteEnodeURL        string
}

func (srv *Server) run(dialstate dialer) {
	srv.log.Info("Started P2P networking", "self", srv.localnode.Node().URLv4())
	defer srv.loopWG.Done()
	defer srv.nodedb.Close()

	var (
		peers                = make(map[enode.ID]*Peer)
		inboundCount         = 0
		trusted              = make(map[enode.ID]bool, len(srv.TrustedNodes))
		taskdone             = make(chan task, maxActiveDialTasks)
		runningTasks         []task
		queuedTasks          []task // tasks that can't run yet
		valNodes             = make(map[enode.ID]*valNodeInfo)
		numConnectedValPeers = 0
		numInboundValPeers   = 0
	)
	// Put trusted nodes into a map to speed up checks.
	// Trusted peers are loaded on startup or added via AddTrustedPeer RPC.
	for _, n := range srv.TrustedNodes {
		trusted[n.ID()] = true
	}

	// removes t from runningTasks
	delTask := func(t task) {
		for i := range runningTasks {
			if runningTasks[i] == t {
				runningTasks = append(runningTasks[:i], runningTasks[i+1:]...)
				break
			}
		}
	}
	// starts until max number of active tasks is satisfied
	startTasks := func(ts []task) (rest []task) {
		i := 0
		for ; len(runningTasks) < maxActiveDialTasks && i < len(ts); i++ {
			t := ts[i]
			srv.log.Trace("New dial task", "task", t)
			go func() { t.Do(srv); taskdone <- t }()
			runningTasks = append(runningTasks, t)
		}
		return ts[i:]
	}
	scheduleTasks := func() {
		// Start from queue first.
		queuedTasks = append(queuedTasks[:0], startTasks(queuedTasks)...)
		// Query dialer for new tasks and start as many as possible now.
		if len(runningTasks) < maxActiveDialTasks {
			nt := dialstate.newTasks(len(runningTasks)+len(queuedTasks), peers, time.Now())
			queuedTasks = append(queuedTasks, startTasks(nt)...)
		}
	}

	isValNode := func(ID enode.ID) bool {
		if _, ok := valNodes[ID]; ok {
			return true
		}
		return false
	}

	addStatic := func(n *enode.Node) {
		dialstate.addStatic(n)
	}

	removeStatic := func(n *enode.Node) {
		dialstate.removeStatic(n)
		if p, ok := peers[n.ID()]; ok {
			p.Disconnect(DiscRequested)
		}
	}

	addTrusted := func(n *enode.Node) {
		trusted[n.ID()] = true
		// Mark any already-connected peer as trusted
		if p, ok := peers[n.ID()]; ok {
			p.rw.set(trustedConn, true)
		}
	}

	removeTrusted := func(n *enode.Node) {
		if _, ok := trusted[n.ID()]; ok {
			delete(trusted, n.ID())
		}
		// Unmark any already-connected peer as trusted
		if p, ok := peers[n.ID()]; ok {
			p.rw.set(trustedConn, false)
		}
	}

running:
	for {
		scheduleTasks()

		select {
		case <-srv.quit:
			// The server was stopped. Run the cleanup logic.
			break running
<<<<<<< HEAD
		case n := <-srv.addvalidator:
			if !isValNode(n.ID()) {
				srv.log.Trace("Adding validator node", "node", n)

				// Save the previous state of the peer, so that when it's removed as a validator node, it will be restored to that state
				isStatic := dialstate.isStatic(n)
				_, isTrusted := trusted[n.ID()]

				valNodes[n.ID()] = &valNodeInfo{atValRemoveSetStatic: isStatic, atValRemoveSetTrusted: isTrusted, remoteEnodeURL: n.String()}

				// Mark the node as static, so that this node will reconnect to remote node if disconnected.
				if !isStatic {
					srv.log.Trace("Setting validator node to static")
					addStatic(n)
				}

				// Mark it as trusted, so that if the remote validator connects to it, it wouldn't count against the max inbound peers
				if !isTrusted {
					srv.log.Trace("Setting validator node to trusted")
					addTrusted(n)
				}

				// If already connected, updated val peer counters and set the validatorConn flag in the connection
				if p, ok := peers[n.ID()]; ok {
					if p, ok := peers[n.ID()]; ok {
						p.rw.set(validatorConn, true)
					}
					numConnectedValPeers++
					if p.Inbound() {
						numInboundValPeers++
					}
				}
			}
		case n := <-srv.removevalidator:
			if isValNode(n.ID()) {
				srv.log.Trace("Removing validator node", "node", n)

				valNodeInfo := valNodes[n.ID()]
				delete(valNodes, n.ID())

				// If it was not set as static by the user, then remove as static peer.
				// If it was set as static by the user, then don't do anything, as a validator node is already set as static.
				if !valNodeInfo.atValRemoveSetStatic {
					srv.log.Trace("removing static node as part of removing validator node")
					// This will disconnect the connection
					removeStatic(n)
				}

				// If it was not set as trusted by the user, then remove as trusted peer.
				// If it was set as trusted by the user, then don't do anything, as a validator node is already set as trusted.
				if !valNodeInfo.atValRemoveSetTrusted {
					srv.log.Trace("removing trusted node as part of removing validator node")
					removeTrusted(n)
				}
			}
=======

>>>>>>> e76047e9
		case n := <-srv.addstatic:
			// This channel is used by AddPeer to add to the
			// ephemeral static peer list. Add it to the dialer,
			// it will keep the node connected.
<<<<<<< HEAD

			if isValNode(n.ID()) {
				valNodes[n.ID()].atValRemoveSetStatic = true
			} else {
				srv.log.Trace("Adding static node", "node", n)
				addStatic(n)
			}
=======
			srv.log.Trace("Adding static node", "node", n)
			dialstate.addStatic(n)

>>>>>>> e76047e9
		case n := <-srv.removestatic:
			// This channel is used by RemovePeer to send a
			// disconnect request to a peer and begin the
			// stop keeping the node connected.
			if isValNode(n.ID()) {
				valNodes[n.ID()].atValRemoveSetStatic = false
			} else {
				srv.log.Trace("Removing static node", "node", n)
				removeStatic(n)
			}

		case n := <-srv.addtrusted:
			// This channel is used by AddTrustedPeer to add an enode
			// to the trusted node set.
			if isValNode(n.ID()) {
				valNodes[n.ID()].atValRemoveSetTrusted = true
			} else {
				srv.log.Trace("Adding trusted node", "node", n)
				addTrusted(n)
			}

		case n := <-srv.removetrusted:
			// This channel is used by RemoveTrustedPeer to remove an enode
			// from the trusted node set.
<<<<<<< HEAD
			if isValNode(n.ID()) {
				valNodes[n.ID()].atValRemoveSetTrusted = false
			} else {
				srv.log.Trace("Removing trusted node", "node", n)
				removeTrusted(n)
=======
			srv.log.Trace("Removing trusted node", "node", n)
			delete(trusted, n.ID())

			// Unmark any already-connected peer as trusted
			if p, ok := peers[n.ID()]; ok {
				p.rw.set(trustedConn, false)
>>>>>>> e76047e9
			}

		case op := <-srv.peerOp:
			// This channel is used by Peers and PeerCount and ValPeers.
			op(peers, valNodes)
			srv.peerOpDone <- struct{}{}

		case t := <-taskdone:
			// A task got done. Tell dialstate about it so it
			// can update its state and remove it from the active
			// tasks list.
			srv.log.Trace("Dial task done", "task", t)
			dialstate.taskDone(t, time.Now())
			delTask(t)

		case c := <-srv.checkpointPostHandshake:
			// A connection has passed the encryption handshake so
			// the remote identity is known (but hasn't been verified yet).
			if trusted[c.node.ID()] {
				// Ensure that the trusted flag is set before checking against MaxPeers.
				c.flags |= trustedConn
			}
			if _, ok := valNodes[c.node.ID()]; ok {
				c.flags |= validatorConn
			}
			// TODO: track in-progress inbound node IDs (pre-Peer) to avoid dialing them.
<<<<<<< HEAD
			select {
			case c.cont <- srv.encHandshakeChecks(peers, inboundCount, c, numConnectedValPeers, numInboundValPeers):
			case <-srv.quit:
				break running
			}
		case c := <-srv.addpeer:
			// At this point the connection is past the protocol handshake.
			// Its capabilities are known and the remote identity is verified.
			err := srv.protoHandshakeChecks(peers, inboundCount, c, numConnectedValPeers, numInboundValPeers)
=======
			c.cont <- srv.postHandshakeChecks(peers, inboundCount, c)

		case c := <-srv.checkpointAddPeer:
			// At this point the connection is past the protocol handshake.
			// Its capabilities are known and the remote identity is verified.
			err := srv.addPeerChecks(peers, inboundCount, c)
>>>>>>> e76047e9
			if err == nil {
				// The handshakes are done and it passed all checks.
				p := newPeer(srv.log, c, srv.Protocols)
				// If message events are enabled, pass the peerFeed
				// to the peer
				if srv.EnableMsgEvents {
					p.events = &srv.peerFeed
				}
				name := truncateName(c.name)
				p.log.Debug("Adding p2p peer", "addr", p.RemoteAddr(), "peers", len(peers)+1, "name", name)
				go srv.runPeer(p)
				peers[c.node.ID()] = p
				if p.Inbound() {
					inboundCount++
				}

				// increment the validator peer counters
				if isValNode(c.node.ID()) {
					numConnectedValPeers++
					if p.Inbound() {
						numInboundValPeers++
					}
				}

			}
			// The dialer logic relies on the assumption that
			// dial tasks complete after the peer has been added or
			// discarded. Unblock the task last.
			c.cont <- err

		case pd := <-srv.delpeer:
			// A peer disconnected.
			d := common.PrettyDuration(mclock.Now() - pd.created)
			pd.log.Debug("Removing p2p peer", "addr", pd.RemoteAddr(), "peers", len(peers)-1, "duration", d, "req", pd.requested, "err", pd.err)
			delete(peers, pd.ID())
			if pd.Inbound() {
				inboundCount--
			}

			// decrement the validator peer counters
			if isValNode(pd.ID()) {
				numConnectedValPeers--
				if pd.Inbound() {
					numInboundValPeers--
				}
			}
		}
	}

	srv.log.Trace("P2P networking is spinning down")

	// Terminate discovery. If there is a running lookup it will terminate soon.
	if srv.ntab != nil {
		srv.ntab.Close()
	}
	if srv.DiscV5 != nil {
		srv.DiscV5.Close()
	}
	// Disconnect all peers.
	for _, p := range peers {
		p.Disconnect(DiscQuitting)
	}
	// Wait for peers to shut down. Pending connections and tasks are
	// not handled here and will terminate soon-ish because srv.quit
	// is closed.
	for len(peers) > 0 {
		p := <-srv.delpeer
		p.log.Trace("<-delpeer (spindown)", "remainingTasks", len(runningTasks))
		delete(peers, p.ID())
	}
}

<<<<<<< HEAD
func (srv *Server) protoHandshakeChecks(peers map[enode.ID]*Peer, inboundCount int, c *conn, numConnectedValPeers int, numInboundValPeers int) error {
	// Drop connections with no matching protocols.
	if len(srv.Protocols) > 0 && countMatchingProtocols(srv.Protocols, c.caps) == 0 {
		return DiscUselessPeer
	}
	// Repeat the encryption handshake checks because the
	// peer set might have changed between the handshakes.
	return srv.encHandshakeChecks(peers, inboundCount, c, numConnectedValPeers, numInboundValPeers)
}

func (srv *Server) encHandshakeChecks(peers map[enode.ID]*Peer, inboundCount int, c *conn, numConnectedValPeers int, numInboundValPeers int) error {
=======
func (srv *Server) postHandshakeChecks(peers map[enode.ID]*Peer, inboundCount int, c *conn) error {
>>>>>>> e76047e9
	switch {
	case !c.is(trustedConn|staticDialedConn|validatorConn) && len(peers) >= (srv.MaxPeers+numConnectedValPeers): // Don't count the validator nodes against max peers
		return DiscTooManyPeers
	case !c.is(trustedConn|validatorConn) && c.is(inboundConn) && inboundCount >= (srv.maxInboundConns()+numInboundValPeers): // Don't count the inbound validator nodes against max inbound conns
		return DiscTooManyPeers
	case peers[c.node.ID()] != nil:
		return DiscAlreadyConnected
	case c.node.ID() == srv.localnode.ID():
		return DiscSelf
	default:
		return nil
	}
}

func (srv *Server) addPeerChecks(peers map[enode.ID]*Peer, inboundCount int, c *conn) error {
	// Drop connections with no matching protocols.
	if len(srv.Protocols) > 0 && countMatchingProtocols(srv.Protocols, c.caps) == 0 {
		return DiscUselessPeer
	}
	// Repeat the post-handshake checks because the
	// peer set might have changed since those checks were performed.
	return srv.postHandshakeChecks(peers, inboundCount, c)
}

func (srv *Server) maxInboundConns() int {
	return srv.MaxPeers - srv.maxDialedConns()
}

func (srv *Server) maxDialedConns() int {
	if srv.NoDiscovery || srv.NoDial {
		return 0
	}
	r := srv.DialRatio
	if r == 0 {
		r = defaultDialRatio
	}
	return srv.MaxPeers / r
}

// listenLoop runs in its own goroutine and accepts
// inbound connections.
func (srv *Server) listenLoop() {
	defer srv.loopWG.Done()
	srv.log.Debug("TCP listener up", "addr", srv.listener.Addr())

	tokens := defaultMaxPendingPeers
	if srv.MaxPendingPeers > 0 {
		tokens = srv.MaxPendingPeers
	}
	slots := make(chan struct{}, tokens)
	for i := 0; i < tokens; i++ {
		slots <- struct{}{}
	}

	for {
		// Wait for a free slot before accepting.
		<-slots

		var (
			fd  net.Conn
			err error
		)
		for {
			fd, err = srv.listener.Accept()
			if netutil.IsTemporaryError(err) {
				srv.log.Debug("Temporary read error", "err", err)
				continue
			} else if err != nil {
				srv.log.Debug("Read error", "err", err)
				return
			}
			break
		}

		remoteIP := netutil.AddrIP(fd.RemoteAddr())
		if err := srv.checkInboundConn(fd, remoteIP); err != nil {
			srv.log.Debug("Rejected inbound connnection", "addr", fd.RemoteAddr(), "err", err)
			fd.Close()
			slots <- struct{}{}
			continue
		}
		if remoteIP != nil {
			fd = newMeteredConn(fd, true, remoteIP)
		}
		srv.log.Trace("Accepted connection", "addr", fd.RemoteAddr())
		go func() {
			srv.SetupConn(fd, inboundConn, nil)
			slots <- struct{}{}
		}()
	}
}

func (srv *Server) checkInboundConn(fd net.Conn, remoteIP net.IP) error {
	if remoteIP != nil {
		// Reject connections that do not match NetRestrict.
		if srv.NetRestrict != nil && !srv.NetRestrict.Contains(remoteIP) {
			return fmt.Errorf("not whitelisted in NetRestrict")
		}
		// Reject Internet peers that try too often.
		srv.inboundHistory.expire(time.Now())
		if !netutil.IsLAN(remoteIP) && srv.inboundHistory.contains(remoteIP.String()) {
			return fmt.Errorf("too many attempts")
		}
		srv.inboundHistory.add(remoteIP.String(), time.Now().Add(inboundThrottleTime))
	}
	return nil
}

// SetupConn runs the handshakes and attempts to add the connection
// as a peer. It returns when the connection has been added as a peer
// or the handshakes have failed.
func (srv *Server) SetupConn(fd net.Conn, flags connFlag, dialDest *enode.Node) error {
	c := &conn{fd: fd, transport: srv.newTransport(fd), flags: flags, cont: make(chan error)}
	err := srv.setupConn(c, flags, dialDest)
	if err != nil {
		c.close(err)
		srv.log.Trace("Setting up connection failed", "addr", fd.RemoteAddr(), "err", err)
	}
	return err
}

func (srv *Server) setupConn(c *conn, flags connFlag, dialDest *enode.Node) error {
	// Prevent leftover pending conns from entering the handshake.
	srv.lock.Lock()
	running := srv.running
	srv.lock.Unlock()
	if !running {
		return errServerStopped
	}

	// If dialing, figure out the remote public key.
	var dialPubkey *ecdsa.PublicKey
	if dialDest != nil {
		dialPubkey = new(ecdsa.PublicKey)
		if err := dialDest.Load((*enode.Secp256k1)(dialPubkey)); err != nil {
			return errors.New("dial destination doesn't have a secp256k1 public key")
		}
	}

	// Run the RLPx handshake.
	remotePubkey, err := c.doEncHandshake(srv.PrivateKey, dialPubkey)
	if err != nil {
		srv.log.Trace("Failed RLPx handshake", "addr", c.fd.RemoteAddr(), "conn", c.flags, "err", err)
		return err
	}
	if dialDest != nil {
		// For dialed connections, check that the remote public key matches.
		if dialPubkey.X.Cmp(remotePubkey.X) != 0 || dialPubkey.Y.Cmp(remotePubkey.Y) != 0 {
			return DiscUnexpectedIdentity
		}
		c.node = dialDest
	} else {
		c.node = nodeFromConn(remotePubkey, c.fd)
	}
	if conn, ok := c.fd.(*meteredConn); ok {
		conn.handshakeDone(c.node.ID())
	}
	clog := srv.log.New("id", c.node.ID(), "addr", c.fd.RemoteAddr(), "conn", c.flags)
	err = srv.checkpoint(c, srv.checkpointPostHandshake)
	if err != nil {
		clog.Trace("Rejected peer", "err", err)
		return err
	}

	// Run the capability negotiation handshake.
	phs, err := c.doProtoHandshake(srv.ourHandshake)
	if err != nil {
		clog.Trace("Failed proto handshake", "err", err)
		return err
	}
	if id := c.node.ID(); !bytes.Equal(crypto.Keccak256(phs.ID), id[:]) {
		clog.Trace("Wrong devp2p handshake identity", "phsid", hex.EncodeToString(phs.ID))
		return DiscUnexpectedIdentity
	}
	c.caps, c.name = phs.Caps, phs.Name
	err = srv.checkpoint(c, srv.checkpointAddPeer)
	if err != nil {
		clog.Trace("Rejected peer", "err", err)
		return err
	}

	// If the checks completed successfully, the connection has been added as a peer and
	// runPeer has been launched.
	clog.Trace("Connection set up", "inbound", dialDest == nil)
	return nil
}

func nodeFromConn(pubkey *ecdsa.PublicKey, conn net.Conn) *enode.Node {
	var ip net.IP
	var port int
	if tcp, ok := conn.RemoteAddr().(*net.TCPAddr); ok {
		ip = tcp.IP
		port = tcp.Port
	}
	return enode.NewV4(pubkey, ip, port, port)
}

func truncateName(s string) string {
	if len(s) > 20 {
		return s[:20] + "..."
	}
	return s
}

// checkpoint sends the conn to run, which performs the
// post-handshake checks for the stage (posthandshake, addpeer).
func (srv *Server) checkpoint(c *conn, stage chan<- *conn) error {
	select {
	case stage <- c:
	case <-srv.quit:
		return errServerStopped
	}
	return <-c.cont
}

// runPeer runs in its own goroutine for each peer.
// it waits until the Peer logic returns and removes
// the peer.
func (srv *Server) runPeer(p *Peer) {
	if srv.newPeerHook != nil {
		srv.newPeerHook(p)
	}

	// broadcast peer add
	srv.peerFeed.Send(&PeerEvent{
		Type:          PeerEventTypeAdd,
		Peer:          p.ID(),
		RemoteAddress: p.RemoteAddr().String(),
		LocalAddress:  p.LocalAddr().String(),
	})

	// run the protocol
	remoteRequested, err := p.run()

	// broadcast peer drop
	srv.peerFeed.Send(&PeerEvent{
		Type:          PeerEventTypeDrop,
		Peer:          p.ID(),
		Error:         err.Error(),
		RemoteAddress: p.RemoteAddr().String(),
		LocalAddress:  p.LocalAddr().String(),
	})

	// Note: run waits for existing peers to be sent on srv.delpeer
	// before returning, so this send should not select on srv.quit.
	srv.delpeer <- peerDrop{p, err, remoteRequested}
}

// NodeInfo represents a short summary of the information known about the host.
type NodeInfo struct {
	ID    string `json:"id"`    // Unique node identifier (also the encryption key)
	Name  string `json:"name"`  // Name of the node, including client type, version, OS, custom data
	Enode string `json:"enode"` // Enode URL for adding this peer from remote peers
	ENR   string `json:"enr"`   // Ethereum Node Record
	IP    string `json:"ip"`    // IP address of the node
	Ports struct {
		Discovery int `json:"discovery"` // UDP listening port for discovery protocol
		Listener  int `json:"listener"`  // TCP listening port for RLPx
	} `json:"ports"`
	ListenAddr string                 `json:"listenAddr"`
	Protocols  map[string]interface{} `json:"protocols"`
}

// NodeInfo gathers and returns a collection of metadata known about the host.
func (srv *Server) NodeInfo() *NodeInfo {
	// Gather and assemble the generic node infos
	node := srv.Self()
	info := &NodeInfo{
		Name:       srv.Name,
		Enode:      node.URLv4(),
		ID:         node.ID().String(),
		IP:         node.IP().String(),
		ListenAddr: srv.ListenAddr,
		Protocols:  make(map[string]interface{}),
	}
	info.Ports.Discovery = node.UDP()
	info.Ports.Listener = node.TCP()
	info.ENR = node.String()

	// Gather all the running protocol infos (only once per protocol type)
	for _, proto := range srv.Protocols {
		if _, ok := info.Protocols[proto.Name]; !ok {
			nodeInfo := interface{}("unknown")
			if query := proto.NodeInfo; query != nil {
				nodeInfo = proto.NodeInfo()
			}
			info.Protocols[proto.Name] = nodeInfo
		}
	}
	return info
}

// PeersInfo returns an array of metadata objects describing connected peers.
func (srv *Server) PeersInfo() []*PeerInfo {
	// Gather all the generic and sub-protocol specific infos
	infos := make([]*PeerInfo, 0, srv.PeerCount())
	for _, peer := range srv.Peers() {
		if peer != nil {
			infos = append(infos, peer.Info())
		}
	}
	// Sort the result array alphabetically by node identifier
	for i := 0; i < len(infos); i++ {
		for j := i + 1; j < len(infos); j++ {
			if infos[i].ID > infos[j].ID {
				infos[i], infos[j] = infos[j], infos[i]
			}
		}
	}
	return infos
}<|MERGE_RESOLUTION|>--- conflicted
+++ resolved
@@ -178,26 +178,6 @@
 	listener     net.Listener
 	ourHandshake *protoHandshake
 	DiscV5       *discv5.Network
-<<<<<<< HEAD
-
-	// These are for Peers, PeerCount, ValPeers (and nothing else).
-	peerOp     chan peerOpFunc
-	peerOpDone chan struct{}
-
-	quit            chan struct{}
-	addvalidator    chan *enode.Node
-	removevalidator chan *enode.Node
-	addstatic       chan *enode.Node
-	removestatic    chan *enode.Node
-	addtrusted      chan *enode.Node
-	removetrusted   chan *enode.Node
-	posthandshake   chan *conn
-	addpeer         chan *conn
-	delpeer         chan peerDrop
-	loopWG          sync.WaitGroup // loop, listenLoop
-	peerFeed        event.Feed
-	log             log.Logger
-=======
 	loopWG       sync.WaitGroup // loop, listenLoop
 	peerFeed     event.Feed
 	log          log.Logger
@@ -214,10 +194,13 @@
 	checkpointPostHandshake chan *conn
 	checkpointAddPeer       chan *conn
 
+	// Celo
+	addvalidator    chan *enode.Node
+	removevalidator chan *enode.Node
+
 	// State of run loop and listenLoop.
 	lastLookup     time.Time
 	inboundHistory expHeap
->>>>>>> e76047e9
 }
 
 type peerOpFunc func(peers map[enode.ID]*Peer, valNodes map[enode.ID]*valNodeInfo)
@@ -510,20 +493,18 @@
 	}
 	srv.quit = make(chan struct{})
 	srv.delpeer = make(chan peerDrop)
-<<<<<<< HEAD
-	srv.posthandshake = make(chan *conn)
-	srv.addvalidator = make(chan *enode.Node)
-	srv.removevalidator = make(chan *enode.Node)
-=======
 	srv.checkpointPostHandshake = make(chan *conn)
 	srv.checkpointAddPeer = make(chan *conn)
->>>>>>> e76047e9
 	srv.addstatic = make(chan *enode.Node)
 	srv.removestatic = make(chan *enode.Node)
 	srv.addtrusted = make(chan *enode.Node)
 	srv.removetrusted = make(chan *enode.Node)
 	srv.peerOp = make(chan peerOpFunc)
 	srv.peerOpDone = make(chan struct{})
+
+	// Celo fields
+	srv.addvalidator = make(chan *enode.Node)
+	srv.removevalidator = make(chan *enode.Node)
 
 	if err := srv.setupLocalNode(); err != nil {
 		return err
@@ -626,19 +607,12 @@
 			sconn = &sharedUDPConn{conn, unhandled}
 		}
 		cfg := discover.Config{
-<<<<<<< HEAD
 			PingIPFromPacket: srv.PingIPFromPacket,
 			PrivateKey:       srv.PrivateKey,
 			NetRestrict:      srv.NetRestrict,
 			Bootnodes:        srv.BootstrapNodes,
 			Unhandled:        unhandled,
-=======
-			PrivateKey:  srv.PrivateKey,
-			NetRestrict: srv.NetRestrict,
-			Bootnodes:   srv.BootstrapNodes,
-			Unhandled:   unhandled,
-			Log:         srv.log,
->>>>>>> e76047e9
+			Log:              srv.log,
 		}
 		ntab, err := discover.ListenUDP(conn, srv.localnode, cfg)
 		if err != nil {
@@ -802,7 +776,6 @@
 		case <-srv.quit:
 			// The server was stopped. Run the cleanup logic.
 			break running
-<<<<<<< HEAD
 		case n := <-srv.addvalidator:
 			if !isValNode(n.ID()) {
 				srv.log.Trace("Adding validator node", "node", n)
@@ -858,14 +831,10 @@
 					removeTrusted(n)
 				}
 			}
-=======
-
->>>>>>> e76047e9
 		case n := <-srv.addstatic:
 			// This channel is used by AddPeer to add to the
 			// ephemeral static peer list. Add it to the dialer,
 			// it will keep the node connected.
-<<<<<<< HEAD
 
 			if isValNode(n.ID()) {
 				valNodes[n.ID()].atValRemoveSetStatic = true
@@ -873,11 +842,6 @@
 				srv.log.Trace("Adding static node", "node", n)
 				addStatic(n)
 			}
-=======
-			srv.log.Trace("Adding static node", "node", n)
-			dialstate.addStatic(n)
-
->>>>>>> e76047e9
 		case n := <-srv.removestatic:
 			// This channel is used by RemovePeer to send a
 			// disconnect request to a peer and begin the
@@ -902,20 +866,11 @@
 		case n := <-srv.removetrusted:
 			// This channel is used by RemoveTrustedPeer to remove an enode
 			// from the trusted node set.
-<<<<<<< HEAD
 			if isValNode(n.ID()) {
 				valNodes[n.ID()].atValRemoveSetTrusted = false
 			} else {
 				srv.log.Trace("Removing trusted node", "node", n)
 				removeTrusted(n)
-=======
-			srv.log.Trace("Removing trusted node", "node", n)
-			delete(trusted, n.ID())
-
-			// Unmark any already-connected peer as trusted
-			if p, ok := peers[n.ID()]; ok {
-				p.rw.set(trustedConn, false)
->>>>>>> e76047e9
 			}
 
 		case op := <-srv.peerOp:
@@ -942,24 +897,12 @@
 				c.flags |= validatorConn
 			}
 			// TODO: track in-progress inbound node IDs (pre-Peer) to avoid dialing them.
-<<<<<<< HEAD
-			select {
-			case c.cont <- srv.encHandshakeChecks(peers, inboundCount, c, numConnectedValPeers, numInboundValPeers):
-			case <-srv.quit:
-				break running
-			}
-		case c := <-srv.addpeer:
-			// At this point the connection is past the protocol handshake.
-			// Its capabilities are known and the remote identity is verified.
-			err := srv.protoHandshakeChecks(peers, inboundCount, c, numConnectedValPeers, numInboundValPeers)
-=======
-			c.cont <- srv.postHandshakeChecks(peers, inboundCount, c)
+			c.cont <- srv.postHandshakeChecks(peers, inboundCount, c, numConnectedValPeers, numInboundValPeers)
 
 		case c := <-srv.checkpointAddPeer:
 			// At this point the connection is past the protocol handshake.
 			// Its capabilities are known and the remote identity is verified.
-			err := srv.addPeerChecks(peers, inboundCount, c)
->>>>>>> e76047e9
+			err := srv.addPeerChecks(peers, inboundCount, c, numConnectedValPeers, numInboundValPeers)
 			if err == nil {
 				// The handshakes are done and it passed all checks.
 				p := newPeer(srv.log, c, srv.Protocols)
@@ -1032,21 +975,7 @@
 	}
 }
 
-<<<<<<< HEAD
-func (srv *Server) protoHandshakeChecks(peers map[enode.ID]*Peer, inboundCount int, c *conn, numConnectedValPeers int, numInboundValPeers int) error {
-	// Drop connections with no matching protocols.
-	if len(srv.Protocols) > 0 && countMatchingProtocols(srv.Protocols, c.caps) == 0 {
-		return DiscUselessPeer
-	}
-	// Repeat the encryption handshake checks because the
-	// peer set might have changed between the handshakes.
-	return srv.encHandshakeChecks(peers, inboundCount, c, numConnectedValPeers, numInboundValPeers)
-}
-
-func (srv *Server) encHandshakeChecks(peers map[enode.ID]*Peer, inboundCount int, c *conn, numConnectedValPeers int, numInboundValPeers int) error {
-=======
-func (srv *Server) postHandshakeChecks(peers map[enode.ID]*Peer, inboundCount int, c *conn) error {
->>>>>>> e76047e9
+func (srv *Server) postHandshakeChecks(peers map[enode.ID]*Peer, inboundCount int, c *conn, numConnectedValPeers int, numInboundValPeers int) error {
 	switch {
 	case !c.is(trustedConn|staticDialedConn|validatorConn) && len(peers) >= (srv.MaxPeers+numConnectedValPeers): // Don't count the validator nodes against max peers
 		return DiscTooManyPeers
@@ -1061,14 +990,14 @@
 	}
 }
 
-func (srv *Server) addPeerChecks(peers map[enode.ID]*Peer, inboundCount int, c *conn) error {
+func (srv *Server) addPeerChecks(peers map[enode.ID]*Peer, inboundCount int, c *conn, numConnectedValPeers int, numInboundValPeers int) error {
 	// Drop connections with no matching protocols.
 	if len(srv.Protocols) > 0 && countMatchingProtocols(srv.Protocols, c.caps) == 0 {
 		return DiscUselessPeer
 	}
 	// Repeat the post-handshake checks because the
 	// peer set might have changed since those checks were performed.
-	return srv.postHandshakeChecks(peers, inboundCount, c)
+	return srv.postHandshakeChecks(peers, inboundCount, c, numConnectedValPeers, numInboundValPeers)
 }
 
 func (srv *Server) maxInboundConns() int {
