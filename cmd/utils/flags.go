// Copyright 2015 The go-ethereum Authors
// This file is part of go-ethereum.
//
// go-ethereum is free software: you can redistribute it and/or modify
// it under the terms of the GNU General Public License as published by
// the Free Software Foundation, either version 3 of the License, or
// (at your option) any later version.
//
// go-ethereum is distributed in the hope that it will be useful,
// but WITHOUT ANY WARRANTY; without even the implied warranty of
// MERCHANTABILITY or FITNESS FOR A PARTICULAR PURPOSE. See the
// GNU General Public License for more details.
//
// You should have received a copy of the GNU General Public License
// along with go-ethereum. If not, see <http://www.gnu.org/licenses/>.

// Package utils contains internal helper functions for go-ethereum commands.
package utils

import (
	"crypto/ecdsa"
	"errors"
	"fmt"
	"io"
	"io/ioutil"
	"math/big"
	"os"
	"path/filepath"
	"strconv"
	"strings"
	"text/tabwriter"
	"text/template"
	"time"

	"github.com/ethereum/go-ethereum/accounts"
	"github.com/ethereum/go-ethereum/accounts/keystore"
	"github.com/ethereum/go-ethereum/common"
	"github.com/ethereum/go-ethereum/common/fdlimit"
	"github.com/ethereum/go-ethereum/consensus"
	"github.com/ethereum/go-ethereum/consensus/clique"
	"github.com/ethereum/go-ethereum/consensus/ethash"
	"github.com/ethereum/go-ethereum/consensus/istanbul"
	"github.com/ethereum/go-ethereum/core"
	"github.com/ethereum/go-ethereum/core/vm"
	"github.com/ethereum/go-ethereum/crypto"
	"github.com/ethereum/go-ethereum/eth"
	"github.com/ethereum/go-ethereum/eth/downloader"
	"github.com/ethereum/go-ethereum/ethdb"
	"github.com/ethereum/go-ethereum/ethstats"
	"github.com/ethereum/go-ethereum/graphql"
	"github.com/ethereum/go-ethereum/les"
	"github.com/ethereum/go-ethereum/log"
	"github.com/ethereum/go-ethereum/metrics"
	"github.com/ethereum/go-ethereum/metrics/influxdb"
	"github.com/ethereum/go-ethereum/miner"
	"github.com/ethereum/go-ethereum/node"
	"github.com/ethereum/go-ethereum/p2p"
	"github.com/ethereum/go-ethereum/p2p/discv5"
	"github.com/ethereum/go-ethereum/p2p/enode"
	"github.com/ethereum/go-ethereum/p2p/nat"
	"github.com/ethereum/go-ethereum/p2p/netutil"
	"github.com/ethereum/go-ethereum/params"
	"github.com/ethereum/go-ethereum/rpc"
	whisper "github.com/ethereum/go-ethereum/whisper/whisperv6"
	pcsclite "github.com/gballet/go-libpcsclite"
	cli "gopkg.in/urfave/cli.v1"
)

var (
	CommandHelpTemplate = `{{.cmd.Name}}{{if .cmd.Subcommands}} command{{end}}{{if .cmd.Flags}} [command options]{{end}} [arguments...]
{{if .cmd.Description}}{{.cmd.Description}}
{{end}}{{if .cmd.Subcommands}}
SUBCOMMANDS:
	{{range .cmd.Subcommands}}{{.Name}}{{with .ShortName}}, {{.}}{{end}}{{ "\t" }}{{.Usage}}
	{{end}}{{end}}{{if .categorizedFlags}}
{{range $idx, $categorized := .categorizedFlags}}{{$categorized.Name}} OPTIONS:
{{range $categorized.Flags}}{{"\t"}}{{.}}
{{end}}
{{end}}{{end}}`
)

func init() {
	cli.AppHelpTemplate = `{{.Name}} {{if .Flags}}[global options] {{end}}command{{if .Flags}} [command options]{{end}} [arguments...]

VERSION:
   {{.Version}}

COMMANDS:
   {{range .Commands}}{{.Name}}{{with .ShortName}}, {{.}}{{end}}{{ "\t" }}{{.Usage}}
   {{end}}{{if .Flags}}
GLOBAL OPTIONS:
   {{range .Flags}}{{.}}
   {{end}}{{end}}
`
	cli.CommandHelpTemplate = CommandHelpTemplate
	cli.HelpPrinter = printHelp
}

// NewApp creates an app with sane defaults.
func NewApp(gitCommit, gitDate, usage string) *cli.App {
	app := cli.NewApp()
	app.Name = filepath.Base(os.Args[0])
	app.Author = ""
	app.Email = ""
	app.Version = params.VersionWithCommit(gitCommit, gitDate)
	app.Usage = usage
	return app
}

func printHelp(out io.Writer, templ string, data interface{}) {
	funcMap := template.FuncMap{"join": strings.Join}
	t := template.Must(template.New("help").Funcs(funcMap).Parse(templ))
	w := tabwriter.NewWriter(out, 38, 8, 2, ' ', 0)
	err := t.Execute(w, data)
	if err != nil {
		panic(err)
	}
	w.Flush()
}

// These are all the command line flags we support.
// If you add to this list, please remember to include the
// flag in the appropriate command definition.
//
// The flags are defined here so their names and help texts
// are the same for all commands.

var (
	// General settings
	DataDirFlag = DirectoryFlag{
		Name:  "datadir",
		Usage: "Data directory for the databases and keystore",
		Value: DirectoryString(node.DefaultDataDir()),
	}
	AncientFlag = DirectoryFlag{
		Name:  "datadir.ancient",
		Usage: "Data directory for ancient chain segments (default = inside chaindata)",
	}
	KeyStoreDirFlag = DirectoryFlag{
		Name:  "keystore",
		Usage: "Directory for the keystore (default = inside the datadir)",
	}
	NoUSBFlag = cli.BoolFlag{
		Name:  "nousb",
		Usage: "Disables monitoring for and managing USB hardware wallets",
	}
	SmartCardDaemonPathFlag = cli.StringFlag{
		Name:  "pcscdpath",
		Usage: "Path to the smartcard daemon (pcscd) socket file",
		Value: pcsclite.PCSCDSockName,
	}
	NetworkIdFlag = cli.Uint64Flag{
		Name:  "networkid",
		Usage: "Network identifier (integer, 1=Frontier, 2=Morden (disused), 3=Ropsten, 4=Rinkeby, 5=Ottoman)",
		Value: node.DefaultConfig.P2P.NetworkId,
	}
	TestnetFlag = cli.BoolFlag{
		Name:  "testnet",
		Usage: "Ropsten network: pre-configured proof-of-work test network",
	}
	RinkebyFlag = cli.BoolFlag{
		Name:  "rinkeby",
		Usage: "Rinkeby network: pre-configured proof-of-authority test network",
	}
	GoerliFlag = cli.BoolFlag{
		Name:  "goerli",
		Usage: "Görli network: pre-configured proof-of-authority test network",
	}
	DeveloperFlag = cli.BoolFlag{
		Name:  "dev",
		Usage: "Ephemeral proof-of-authority network with a pre-funded developer account, mining enabled",
	}
	OttomanFlag = cli.BoolFlag{
		Name:  "ottoman",
		Usage: "Ottoman network: pre-configured istanbul bft test network",
	}
	DeveloperPeriodFlag = cli.IntFlag{
		Name:  "dev.period",
		Usage: "Block period to use in developer mode (0 = mine only if transaction pending)",
	}
	IdentityFlag = cli.StringFlag{
		Name:  "identity",
		Usage: "Custom node name",
	}
	DocRootFlag = DirectoryFlag{
		Name:  "docroot",
		Usage: "Document Root for HTTPClient file scheme",
		Value: DirectoryString(homeDir()),
	}
	ExitWhenSyncedFlag = cli.BoolFlag{
		Name:  "exitwhensynced",
		Usage: "Exits after block synchronisation completes",
	}
	IterativeOutputFlag = cli.BoolFlag{
		Name:  "iterative",
		Usage: "Print streaming JSON iteratively, delimited by newlines",
	}
	ExcludeStorageFlag = cli.BoolFlag{
		Name:  "nostorage",
		Usage: "Exclude storage entries (save db lookups)",
	}
	IncludeIncompletesFlag = cli.BoolFlag{
		Name:  "incompletes",
		Usage: "Include accounts for which we don't have the address (missing preimage)",
	}
	ExcludeCodeFlag = cli.BoolFlag{
		Name:  "nocode",
		Usage: "Exclude contract code (save db lookups)",
	}
	defaultSyncMode = eth.DefaultConfig.SyncMode
	SyncModeFlag    = TextMarshalerFlag{
		Name:  "syncmode",
		Usage: `Blockchain sync mode ("fast", "full", "light", or "lightest")`,
		Value: &defaultSyncMode,
	}
	GCModeFlag = cli.StringFlag{
		Name:  "gcmode",
		Usage: `Blockchain garbage collection mode ("full", "archive")`,
		Value: "full",
	}
	LightKDFFlag = cli.BoolFlag{
		Name:  "lightkdf",
		Usage: "Reduce key-derivation RAM & CPU usage at some expense of KDF strength",
	}
	WhitelistFlag = cli.StringFlag{
		Name:  "whitelist",
		Usage: "Comma separated block number-to-hash mappings to enforce (<number>=<hash>)",
	}
	EtherbaseFlag = cli.StringFlag{
		Name:  "etherbase",
		Usage: "Public address for transaction broadcasting and block mining rewards (default = first account)",
		Value: "0",
	}
	GatewayFeeFlag = BigFlag{
		Name:  "gatewayfee",
		Usage: "Minimum value of gateway fee to serve a light client transaction",
		Value: eth.DefaultConfig.GatewayFee,
	}
	BLSbaseFlag = cli.StringFlag{
		Name:  "blsbase",
		Usage: "Public address for block mining BLS signatures (default = first account created)",
		Value: "0",
	}
<<<<<<< HEAD
	BLSwalletFlag = cli.BoolFlag{
		Name: "blswallet",
		Usage: "Use hardware wallet for BLS signing. Overrides blsbase",
	}
	// Dashboard settings
	DashboardEnabledFlag = cli.BoolFlag{
		Name:  metrics.DashboardEnabledFlag,
		Usage: "Enable the dashboard",
=======
	// Light server and client settings
	LightServeFlag = cli.IntFlag{
		Name:  "light.serve",
		Usage: "Maximum percentage of time allowed for serving LES requests (multi-threaded processing allows values over 100)",
		Value: eth.DefaultConfig.LightServ,
	}
	LightIngressFlag = cli.IntFlag{
		Name:  "light.ingress",
		Usage: "Incoming bandwidth limit for serving light clients (kilobytes/sec, 0 = unlimited)",
		Value: eth.DefaultConfig.LightIngress,
	}
	LightEgressFlag = cli.IntFlag{
		Name:  "light.egress",
		Usage: "Outgoing bandwidth limit for serving light clients (kilobytes/sec, 0 = unlimited)",
		Value: eth.DefaultConfig.LightEgress,
	}
	LightMaxPeersFlag = cli.IntFlag{
		Name:  "light.maxpeers",
		Usage: "Maximum number of light clients to serve, or light servers to attach to",
		Value: eth.DefaultConfig.LightPeers,
>>>>>>> 9ee355da
	}
	UltraLightServersFlag = cli.StringFlag{
		Name:  "ulc.servers",
		Usage: "List of trusted ultra-light servers",
		Value: strings.Join(eth.DefaultConfig.UltraLightServers, ","),
	}
	UltraLightFractionFlag = cli.IntFlag{
		Name:  "ulc.fraction",
		Usage: "Minimum % of trusted ultra-light servers required to announce a new head",
		Value: eth.DefaultConfig.UltraLightFraction,
	}
	UltraLightOnlyAnnounceFlag = cli.BoolFlag{
		Name:  "ulc.onlyannounce",
		Usage: "Ultra light server sends announcements only",
	}
	// Ethash settings
	EthashCacheDirFlag = DirectoryFlag{
		Name:  "ethash.cachedir",
		Usage: "Directory to store the ethash verification caches (default = inside the datadir)",
	}
	EthashCachesInMemoryFlag = cli.IntFlag{
		Name:  "ethash.cachesinmem",
		Usage: "Number of recent ethash caches to keep in memory (16MB each)",
		Value: eth.DefaultConfig.Ethash.CachesInMem,
	}
	EthashCachesOnDiskFlag = cli.IntFlag{
		Name:  "ethash.cachesondisk",
		Usage: "Number of recent ethash caches to keep on disk (16MB each)",
		Value: eth.DefaultConfig.Ethash.CachesOnDisk,
	}
	EthashDatasetDirFlag = DirectoryFlag{
		Name:  "ethash.dagdir",
		Usage: "Directory to store the ethash mining DAGs",
		Value: DirectoryString(eth.DefaultConfig.Ethash.DatasetDir),
	}
	EthashDatasetsInMemoryFlag = cli.IntFlag{
		Name:  "ethash.dagsinmem",
		Usage: "Number of recent ethash mining DAGs to keep in memory (1+GB each)",
		Value: eth.DefaultConfig.Ethash.DatasetsInMem,
	}
	EthashDatasetsOnDiskFlag = cli.IntFlag{
		Name:  "ethash.dagsondisk",
		Usage: "Number of recent ethash mining DAGs to keep on disk (1+GB each)",
		Value: eth.DefaultConfig.Ethash.DatasetsOnDisk,
	}
	// Transaction pool settings
	TxPoolLocalsFlag = cli.StringFlag{
		Name:  "txpool.locals",
		Usage: "Comma separated accounts to treat as locals (no flush, priority inclusion)",
	}
	TxPoolNoLocalsFlag = cli.BoolFlag{
		Name:  "txpool.nolocals",
		Usage: "Disables price exemptions for locally submitted transactions",
	}
	TxPoolJournalFlag = cli.StringFlag{
		Name:  "txpool.journal",
		Usage: "Disk journal for local transaction to survive node restarts",
		Value: core.DefaultTxPoolConfig.Journal,
	}
	TxPoolRejournalFlag = cli.DurationFlag{
		Name:  "txpool.rejournal",
		Usage: "Time interval to regenerate the local transaction journal",
		Value: core.DefaultTxPoolConfig.Rejournal,
	}
	TxPoolPriceLimitFlag = cli.Uint64Flag{
		Name:  "txpool.pricelimit",
		Usage: "Minimum gas price limit to enforce for acceptance into the pool",
		Value: eth.DefaultConfig.TxPool.PriceLimit,
	}
	TxPoolPriceBumpFlag = cli.Uint64Flag{
		Name:  "txpool.pricebump",
		Usage: "Price bump percentage to replace an already existing transaction",
		Value: eth.DefaultConfig.TxPool.PriceBump,
	}
	TxPoolAccountSlotsFlag = cli.Uint64Flag{
		Name:  "txpool.accountslots",
		Usage: "Minimum number of executable transaction slots guaranteed per account",
		Value: eth.DefaultConfig.TxPool.AccountSlots,
	}
	TxPoolGlobalSlotsFlag = cli.Uint64Flag{
		Name:  "txpool.globalslots",
		Usage: "Maximum number of executable transaction slots for all accounts",
		Value: eth.DefaultConfig.TxPool.GlobalSlots,
	}
	TxPoolAccountQueueFlag = cli.Uint64Flag{
		Name:  "txpool.accountqueue",
		Usage: "Maximum number of non-executable transaction slots permitted per account",
		Value: eth.DefaultConfig.TxPool.AccountQueue,
	}
	TxPoolGlobalQueueFlag = cli.Uint64Flag{
		Name:  "txpool.globalqueue",
		Usage: "Maximum number of non-executable transaction slots for all accounts",
		Value: eth.DefaultConfig.TxPool.GlobalQueue,
	}
	TxPoolLifetimeFlag = cli.DurationFlag{
		Name:  "txpool.lifetime",
		Usage: "Maximum amount of time non-executable transaction are queued",
		Value: eth.DefaultConfig.TxPool.Lifetime,
	}
	// Performance tuning settings
	CacheFlag = cli.IntFlag{
		Name:  "cache",
		Usage: "Megabytes of memory allocated to internal caching (default = 4096 mainnet full node, 128 light mode)",
		Value: 1024,
	}
	CacheDatabaseFlag = cli.IntFlag{
		Name:  "cache.database",
		Usage: "Percentage of cache memory allowance to use for database io",
		Value: 50,
	}
	CacheTrieFlag = cli.IntFlag{
		Name:  "cache.trie",
		Usage: "Percentage of cache memory allowance to use for trie caching (default = 25% full mode, 50% archive mode)",
		Value: 25,
	}
	CacheGCFlag = cli.IntFlag{
		Name:  "cache.gc",
		Usage: "Percentage of cache memory allowance to use for trie pruning (default = 25% full mode, 0% archive mode)",
		Value: 25,
	}
	CacheNoPrefetchFlag = cli.BoolFlag{
		Name:  "cache.noprefetch",
		Usage: "Disable heuristic state prefetch during block import (less CPU and disk IO, more time waiting for data)",
	}
	// Miner settings
	MiningEnabledFlag = cli.BoolFlag{
		Name:  "mine",
		Usage: "Enable mining",
	}
	MinerThreadsFlag = cli.IntFlag{
		Name:  "miner.threads",
		Usage: "Number of CPU threads to use for mining",
		Value: 0,
	}
	MinerLegacyThreadsFlag = cli.IntFlag{
		Name:  "minerthreads",
		Usage: "Number of CPU threads to use for mining (deprecated, use --miner.threads)",
		Value: 0,
	}
	MinerNotifyFlag = cli.StringFlag{
		Name:  "miner.notify",
		Usage: "Comma separated HTTP URL list to notify of new work packages",
	}
	MinerGasTargetFlag = cli.Uint64Flag{
		Name:  "miner.gastarget",
		Usage: "Target gas floor for mined blocks",
		Value: eth.DefaultConfig.Miner.GasFloor,
	}
	MinerLegacyGasTargetFlag = cli.Uint64Flag{
		Name:  "targetgaslimit",
		Usage: "Target gas floor for mined blocks (deprecated, use --miner.gastarget)",
		Value: eth.DefaultConfig.Miner.GasFloor,
	}
	MinerGasLimitFlag = cli.Uint64Flag{
		Name:  "miner.gaslimit",
		Usage: "Target gas ceiling for mined blocks",
		Value: eth.DefaultConfig.Miner.GasCeil,
	}
	MinerGasPriceFlag = BigFlag{
		Name:  "miner.gasprice",
		Usage: "Minimum gas price for mining a transaction",
		Value: eth.DefaultConfig.Miner.GasPrice,
	}
	MinerLegacyGasPriceFlag = BigFlag{
		Name:  "gasprice",
		Usage: "Minimum gas price for mining a transaction (deprecated, use --miner.gasprice)",
		Value: eth.DefaultConfig.Miner.GasPrice,
	}
	MinerEtherbaseFlag = cli.StringFlag{
		Name:  "miner.etherbase",
		Usage: "Public address for block mining rewards (default = first account)",
		Value: "0",
	}
	MinerLegacyEtherbaseFlag = cli.StringFlag{
		Name:  "etherbase",
		Usage: "Public address for block mining rewards (default = first account, deprecated, use --miner.etherbase)",
		Value: "0",
	}
	MinerExtraDataFlag = cli.StringFlag{
		Name:  "miner.extradata",
		Usage: "Block extra data set by the miner (default = client version)",
	}
	MinerLegacyExtraDataFlag = cli.StringFlag{
		Name:  "extradata",
		Usage: "Block extra data set by the miner (default = client version, deprecated, use --miner.extradata)",
	}
	MinerRecommitIntervalFlag = cli.DurationFlag{
		Name:  "miner.recommit",
		Usage: "Time interval to recreate the block being mined",
		Value: eth.DefaultConfig.Miner.Recommit,
	}
	MinerNoVerfiyFlag = cli.BoolFlag{
		Name:  "miner.noverify",
		Usage: "Disable remote sealing verification",
	}
	// Account settings
	UnlockedAccountFlag = cli.StringFlag{
		Name:  "unlock",
		Usage: "Comma separated list of accounts to unlock",
		Value: "",
	}
	PasswordFileFlag = cli.StringFlag{
		Name:  "password",
		Usage: "Password file to use for non-interactive password input",
		Value: "",
	}
	ExternalSignerFlag = cli.StringFlag{
		Name:  "signer",
		Usage: "External signer (url or path to ipc file)",
		Value: "",
	}
	VMEnableDebugFlag = cli.BoolFlag{
		Name:  "vmdebug",
		Usage: "Record information useful for VM and contract debugging",
	}
	InsecureUnlockAllowedFlag = cli.BoolFlag{
		Name:  "allow-insecure-unlock",
		Usage: "Allow insecure account unlocking when account-related RPCs are exposed by http",
	}
	RPCGlobalGasCap = cli.Uint64Flag{
		Name:  "rpc.gascap",
		Usage: "Sets a cap on gas that can be used in eth_call/estimateGas",
	}
	// Logging and debug settings
	EthStatsURLFlag = cli.StringFlag{
		Name:  "ethstats",
		Usage: "Reporting URL of a ethstats service (nodename:secret@host:port)",
	}
	FakePoWFlag = cli.BoolFlag{
		Name:  "fakepow",
		Usage: "Disables proof-of-work verification",
	}
	NoCompactionFlag = cli.BoolFlag{
		Name:  "nocompaction",
		Usage: "Disables db compaction after import",
	}
	// RPC settings
	IPCDisabledFlag = cli.BoolFlag{
		Name:  "ipcdisable",
		Usage: "Disable the IPC-RPC server",
	}
	IPCPathFlag = DirectoryFlag{
		Name:  "ipcpath",
		Usage: "Filename for IPC socket/pipe within the datadir (explicit paths escape it)",
	}
	RPCEnabledFlag = cli.BoolFlag{
		Name:  "rpc",
		Usage: "Enable the HTTP-RPC server",
	}
	RPCListenAddrFlag = cli.StringFlag{
		Name:  "rpcaddr",
		Usage: "HTTP-RPC server listening interface",
		Value: node.DefaultHTTPHost,
	}
	RPCPortFlag = cli.IntFlag{
		Name:  "rpcport",
		Usage: "HTTP-RPC server listening port",
		Value: node.DefaultHTTPPort,
	}
	RPCCORSDomainFlag = cli.StringFlag{
		Name:  "rpccorsdomain",
		Usage: "Comma separated list of domains from which to accept cross origin requests (browser enforced)",
		Value: "",
	}
	RPCVirtualHostsFlag = cli.StringFlag{
		Name:  "rpcvhosts",
		Usage: "Comma separated list of virtual hostnames from which to accept requests (server enforced). Accepts '*' wildcard.",
		Value: strings.Join(node.DefaultConfig.HTTPVirtualHosts, ","),
	}
	RPCApiFlag = cli.StringFlag{
		Name:  "rpcapi",
		Usage: "API's offered over the HTTP-RPC interface",
		Value: "",
	}
	WSEnabledFlag = cli.BoolFlag{
		Name:  "ws",
		Usage: "Enable the WS-RPC server",
	}
	WSListenAddrFlag = cli.StringFlag{
		Name:  "wsaddr",
		Usage: "WS-RPC server listening interface",
		Value: node.DefaultWSHost,
	}
	WSPortFlag = cli.IntFlag{
		Name:  "wsport",
		Usage: "WS-RPC server listening port",
		Value: node.DefaultWSPort,
	}
	WSApiFlag = cli.StringFlag{
		Name:  "wsapi",
		Usage: "API's offered over the WS-RPC interface",
		Value: "",
	}
	WSAllowedOriginsFlag = cli.StringFlag{
		Name:  "wsorigins",
		Usage: "Origins from which to accept websockets requests",
		Value: "",
	}
	GraphQLEnabledFlag = cli.BoolFlag{
		Name:  "graphql",
		Usage: "Enable the GraphQL server",
	}
	GraphQLListenAddrFlag = cli.StringFlag{
		Name:  "graphql.addr",
		Usage: "GraphQL server listening interface",
		Value: node.DefaultGraphQLHost,
	}
	GraphQLPortFlag = cli.IntFlag{
		Name:  "graphql.port",
		Usage: "GraphQL server listening port",
		Value: node.DefaultGraphQLPort,
	}
	GraphQLCORSDomainFlag = cli.StringFlag{
		Name:  "graphql.corsdomain",
		Usage: "Comma separated list of domains from which to accept cross origin requests (browser enforced)",
		Value: "",
	}
	GraphQLVirtualHostsFlag = cli.StringFlag{
		Name:  "graphql.vhosts",
		Usage: "Comma separated list of virtual hostnames from which to accept requests (server enforced). Accepts '*' wildcard.",
		Value: strings.Join(node.DefaultConfig.GraphQLVirtualHosts, ","),
	}
	ExecFlag = cli.StringFlag{
		Name:  "exec",
		Usage: "Execute JavaScript statement",
	}
	PreloadJSFlag = cli.StringFlag{
		Name:  "preload",
		Usage: "Comma separated list of JavaScript files to preload into the console",
	}

	// Network Settings
	MaxPeersFlag = cli.IntFlag{
		Name:  "maxpeers",
		Usage: "Maximum number of network peers (network disabled if set to 0)",
		Value: node.DefaultConfig.P2P.MaxPeers,
	}
	MaxPendingPeersFlag = cli.IntFlag{
		Name:  "maxpendpeers",
		Usage: "Maximum number of pending connection attempts (defaults used if set to 0)",
		Value: node.DefaultConfig.P2P.MaxPendingPeers,
	}
	ListenPortFlag = cli.IntFlag{
		Name:  "port",
		Usage: "Network listening port",
		Value: 30303,
	}
	BootnodesFlag = cli.StringFlag{
		Name:  "bootnodes",
		Usage: "Comma separated enode URLs for P2P discovery bootstrap (set v4+v5 instead for light servers)",
		Value: "",
	}
	BootnodesV4Flag = cli.StringFlag{
		Name:  "bootnodesv4",
		Usage: "Comma separated enode URLs for P2P v4 discovery bootstrap (light server, full nodes)",
		Value: "",
	}
	BootnodesV5Flag = cli.StringFlag{
		Name:  "bootnodesv5",
		Usage: "Comma separated enode URLs for P2P v5 discovery bootstrap (light server, light nodes)",
		Value: "",
	}
	NodeKeyFileFlag = cli.StringFlag{
		Name:  "nodekey",
		Usage: "P2P node key file",
	}
	NodeKeyHexFlag = cli.StringFlag{
		Name:  "nodekeyhex",
		Usage: "P2P node key as hex (for testing)",
	}
	NATFlag = cli.StringFlag{
		Name:  "nat",
		Usage: "NAT port mapping mechanism (any|none|upnp|pmp|extip:<IP>)",
		Value: "any",
	}
	NoDiscoverFlag = cli.BoolFlag{
		Name:  "nodiscover",
		Usage: "Disables the peer discovery mechanism (manual peer addition)",
	}
	DiscoveryV5Flag = cli.BoolFlag{
		Name:  "v5disc",
		Usage: "Enables the experimental RLPx V5 (Topic Discovery) mechanism",
	}
	NetrestrictFlag = cli.StringFlag{
		Name:  "netrestrict",
		Usage: "Restricts network communication to the given IP networks (CIDR masks)",
	}
	PingIPFromPacketFlag = cli.BoolFlag{
		Name:  "ping-ip-from-packet",
		Usage: "Has the discovery protocol use the IP address given by a ping packet",
	}
	UseInMemoryDiscoverTableFlag = cli.BoolFlag{
		Name:  "use-in-memory-discovery-table",
		Usage: "Specifies whether to use an in memory discovery table",
	}

	VersionCheckFlag = cli.BoolFlag{
		Name:  "disable-version-check",
		Usage: "Disable version check. Use if the parameter is set erroneously",
	}

	// ATM the url is left to the user and deployment to
	JSpathFlag = cli.StringFlag{
		Name:  "jspath",
		Usage: "JavaScript root path for `loadScript`",
		Value: ".",
	}

	WhisperEnabledFlag = cli.BoolFlag{
		Name:  "shh",
		Usage: "Enable Whisper",
	}
	WhisperMaxMessageSizeFlag = cli.IntFlag{
		Name:  "shh.maxmessagesize",
		Usage: "Max message size accepted",
		Value: int(whisper.DefaultMaxMessageSize),
	}
	WhisperMinPOWFlag = cli.Float64Flag{
		Name:  "shh.pow",
		Usage: "Minimum POW accepted",
		Value: whisper.DefaultMinimumPoW,
	}
	WhisperRestrictConnectionBetweenLightClientsFlag = cli.BoolFlag{
		Name:  "shh.restrict-light",
		Usage: "Restrict connection between two whisper light clients",
	}

	// Metrics flags
	MetricsEnabledFlag = cli.BoolFlag{
		Name:  "metrics",
		Usage: "Enable metrics collection and reporting",
	}
	MetricsEnabledExpensiveFlag = cli.BoolFlag{
		Name:  "metrics.expensive",
		Usage: "Enable expensive metrics collection and reporting",
	}
	MetricsEnableInfluxDBFlag = cli.BoolFlag{
		Name:  "metrics.influxdb",
		Usage: "Enable metrics export/push to an external InfluxDB database",
	}
	MetricsInfluxDBEndpointFlag = cli.StringFlag{
		Name:  "metrics.influxdb.endpoint",
		Usage: "InfluxDB API endpoint to report metrics to",
		Value: "http://localhost:8086",
	}
	MetricsInfluxDBDatabaseFlag = cli.StringFlag{
		Name:  "metrics.influxdb.database",
		Usage: "InfluxDB database name to push reported metrics to",
		Value: "geth",
	}
	MetricsInfluxDBUsernameFlag = cli.StringFlag{
		Name:  "metrics.influxdb.username",
		Usage: "Username to authorize access to the database",
		Value: "test",
	}
	MetricsInfluxDBPasswordFlag = cli.StringFlag{
		Name:  "metrics.influxdb.password",
		Usage: "Password to authorize access to the database",
		Value: "test",
	}
	// Tags are part of every measurement sent to InfluxDB. Queries on tags are faster in InfluxDB.
	// For example `host` tag could be used so that we can group all nodes and average a measurement
	// across all of them, but also so that we can select a specific node and inspect its measurements.
	// https://docs.influxdata.com/influxdb/v1.4/concepts/key_concepts/#tag-key
	MetricsInfluxDBTagsFlag = cli.StringFlag{
		Name:  "metrics.influxdb.tags",
		Usage: "Comma-separated InfluxDB tags (key/values) attached to all measurements",
		Value: "host=localhost",
	}

	EWASMInterpreterFlag = cli.StringFlag{
		Name:  "vm.ewasm",
		Usage: "External ewasm configuration (default = built-in interpreter)",
		Value: "",
	}
	EVMInterpreterFlag = cli.StringFlag{
		Name:  "vm.evm",
		Usage: "External EVM configuration (default = built-in interpreter)",
		Value: "",
	}

	// Istanbul settings
	IstanbulRequestTimeoutFlag = cli.Uint64Flag{
		Name:  "istanbul.requesttimeout",
		Usage: "Timeout for each Istanbul round in milliseconds",
		Value: eth.DefaultConfig.Istanbul.RequestTimeout,
	}
	IstanbulBlockPeriodFlag = cli.Uint64Flag{
		Name:  "istanbul.blockperiod",
		Usage: "Default minimum difference between two consecutive block's timestamps in seconds",
		Value: eth.DefaultConfig.Istanbul.BlockPeriod,
	}
	IstanbulProposerPolicyFlag = cli.Uint64Flag{
		Name:  "istanbul.proposerpolicy",
		Usage: "Default minimum difference between two consecutive block's timestamps in seconds",
		Value: uint64(eth.DefaultConfig.Istanbul.ProposerPolicy),
	}
	IstanbulLookbackWindowFlag = cli.Uint64Flag{
		Name:  "istanbul.lookbackwindow",
		Usage: "A validator's signature must be absent for this many consecutive blocks to be considered down for the uptime score",
		Value: eth.DefaultConfig.Istanbul.LookbackWindow,
	}

	// Announce settings
	AnnounceGossipPeriodFlag = cli.Uint64Flag{
		Name:  "announce.gossipperiod",
		Usage: "Time duration (in seconds) between gossiped announce messages",
		Value: eth.DefaultConfig.Istanbul.AnnounceGossipPeriod,
	}
	AnnounceAggressiveGossipOnEnablementFlag = cli.BoolFlag{
		Name:  "announce.aggressivegossiponenablement",
		Usage: "Specifies if this node should do aggressive gossip on announce enablement",
	}

	// Proxy node settings
	ProxyFlag = cli.BoolFlag{
		Name:  "proxy.proxy",
		Usage: "Specifies whether this node is a proxy",
	}
	ProxyInternalFacingEndpointFlag = cli.StringFlag{
		Name:  "proxy.internalendpoint",
		Usage: "Specifies the internal facing endpoint for this proxy to listen to.  The format should be <ip address>:<port>",
		Value: ":30503",
	}
	ProxiedValidatorAddressFlag = cli.StringFlag{
		Name:  "proxy.proxiedvalidatoraddress",
		Usage: "Address of the proxied validator",
	}

	// Proxied validator settings
	ProxiedFlag = cli.BoolFlag{
		Name:  "proxy.proxied",
		Usage: "Specifies whether this validator will be proxied by a proxy node",
	}
	ProxyEnodeURLPairFlag = cli.StringFlag{
		Name:  "proxy.proxyenodeurlpair",
		Usage: "proxy enode URL pair separated by a semicolon.  The format should be \"<internal facing enode URL>;<external facing enode URL>\"",
	}
	ProxyAllowPrivateIPFlag = cli.BoolFlag{
		Name:  "proxy.allowprivateip",
		Usage: "Specifies whether private IP is allowed for external facing proxy enodeURL",
	}
)

// MakeDataDir retrieves the currently requested data directory, terminating
// if none (or the empty string) is specified. If the node is starting a testnet,
// the a subdirectory of the specified datadir will be used.
func MakeDataDir(ctx *cli.Context) string {
	if path := ctx.GlobalString(DataDirFlag.Name); path != "" {
		if ctx.GlobalBool(TestnetFlag.Name) {
			return filepath.Join(path, "testnet")
		}
		if ctx.GlobalBool(RinkebyFlag.Name) {
			return filepath.Join(path, "rinkeby")
		}
		if ctx.GlobalBool(GoerliFlag.Name) {
			return filepath.Join(path, "goerli")
		}
		if ctx.GlobalBool(OttomanFlag.Name) {
			return filepath.Join(path, "ottoman")
		}
		return path
	}
	Fatalf("Cannot determine default data directory, please set manually (--datadir)")
	return ""
}

// setNodeKey creates a node key from set command line flags, either loading it
// from a file or as a specified hex value. If neither flags were provided, this
// method returns nil and an emphemeral key is to be generated.
func setNodeKey(ctx *cli.Context, cfg *p2p.Config) {
	var (
		hex  = ctx.GlobalString(NodeKeyHexFlag.Name)
		file = ctx.GlobalString(NodeKeyFileFlag.Name)
		key  *ecdsa.PrivateKey
		err  error
	)
	switch {
	case file != "" && hex != "":
		Fatalf("Options %q and %q are mutually exclusive", NodeKeyFileFlag.Name, NodeKeyHexFlag.Name)
	case file != "":
		if key, err = crypto.LoadECDSA(file); err != nil {
			Fatalf("Option %q: %v", NodeKeyFileFlag.Name, err)
		}
		cfg.PrivateKey = key
	case hex != "":
		if key, err = crypto.HexToECDSA(hex); err != nil {
			Fatalf("Option %q: %v", NodeKeyHexFlag.Name, err)
		}
		cfg.PrivateKey = key
	}
}

// setNodeUserIdent creates the user identifier from CLI flags.
func setNodeUserIdent(ctx *cli.Context, cfg *node.Config) {
	if identity := ctx.GlobalString(IdentityFlag.Name); len(identity) > 0 {
		cfg.UserIdent = identity
	}
}

// setBootstrapNodes creates a list of bootstrap nodes from the command line
// flags, reverting to pre-configured ones if none have been specified.
func setBootstrapNodes(ctx *cli.Context, cfg *p2p.Config) {
	urls := params.MainnetBootnodes
	switch {
	case ctx.GlobalIsSet(BootnodesFlag.Name) || ctx.GlobalIsSet(BootnodesV4Flag.Name):
		if ctx.GlobalIsSet(BootnodesV4Flag.Name) {
			urls = strings.Split(ctx.GlobalString(BootnodesV4Flag.Name), ",")
		} else {
			urls = strings.Split(ctx.GlobalString(BootnodesFlag.Name), ",")
		}
	case ctx.GlobalBool(TestnetFlag.Name):
		urls = params.TestnetBootnodes
	case ctx.GlobalBool(RinkebyFlag.Name):
		urls = params.RinkebyBootnodes
	case ctx.GlobalBool(GoerliFlag.Name):
		urls = params.GoerliBootnodes
	case ctx.GlobalBool(OttomanFlag.Name):
		urls = params.OttomanBootnodes
	case cfg.BootstrapNodes != nil:
		return // already set, don't apply defaults.
	}

	cfg.BootstrapNodes = make([]*enode.Node, 0, len(urls))
	for _, url := range urls {
		if url != "" {
			node, err := enode.Parse(enode.ValidSchemes, url)
			if err != nil {
				log.Crit("Bootstrap URL invalid", "enode", url, "err", err)
				continue
			}
			cfg.BootstrapNodes = append(cfg.BootstrapNodes, node)
		}
	}
}

// setBootstrapNodesV5 creates a list of bootstrap nodes from the command line
// flags, reverting to pre-configured ones if none have been specified.
func setBootstrapNodesV5(ctx *cli.Context, cfg *p2p.Config) {
	urls := params.DiscoveryV5Bootnodes
	switch {
	case ctx.GlobalIsSet(BootnodesFlag.Name) || ctx.GlobalIsSet(BootnodesV5Flag.Name):
		if ctx.GlobalIsSet(BootnodesV5Flag.Name) {
			urls = strings.Split(ctx.GlobalString(BootnodesV5Flag.Name), ",")
		} else {
			urls = strings.Split(ctx.GlobalString(BootnodesFlag.Name), ",")
		}
	case ctx.GlobalBool(RinkebyFlag.Name):
		urls = params.RinkebyBootnodes
	case ctx.GlobalBool(GoerliFlag.Name):
		urls = params.GoerliBootnodes
	case cfg.BootstrapNodesV5 != nil:
		return // already set, don't apply defaults.
	}

	cfg.BootstrapNodesV5 = make([]*discv5.Node, 0, len(urls))
	for _, url := range urls {
		if url != "" {
			node, err := discv5.ParseNode(url)
			if err != nil {
				log.Error("Bootstrap URL invalid", "enode", url, "err", err)
				continue
			}
			cfg.BootstrapNodesV5 = append(cfg.BootstrapNodesV5, node)
		}
	}
}

// setListenAddress creates a TCP listening address string from set command
// line flags.
func setListenAddress(ctx *cli.Context, cfg *p2p.Config) {
	if ctx.GlobalIsSet(ListenPortFlag.Name) {
		cfg.ListenAddr = fmt.Sprintf(":%d", ctx.GlobalInt(ListenPortFlag.Name))
	}
}

// setNAT creates a port mapper from command line flags.
func setNAT(ctx *cli.Context, cfg *p2p.Config) {
	if ctx.GlobalIsSet(NATFlag.Name) {
		natif, err := nat.Parse(ctx.GlobalString(NATFlag.Name))
		if err != nil {
			Fatalf("Option %s: %v", NATFlag.Name, err)
		}
		cfg.NAT = natif
	}
}

// splitAndTrim splits input separated by a comma
// and trims excessive white space from the substrings.
func splitAndTrim(input string) []string {
	result := strings.Split(input, ",")
	for i, r := range result {
		result[i] = strings.TrimSpace(r)
	}
	return result
}

// setHTTP creates the HTTP RPC listener interface string from the set
// command line flags, returning empty if the HTTP endpoint is disabled.
func setHTTP(ctx *cli.Context, cfg *node.Config) {
	if ctx.GlobalBool(RPCEnabledFlag.Name) && cfg.HTTPHost == "" {
		cfg.HTTPHost = "127.0.0.1"
		if ctx.GlobalIsSet(RPCListenAddrFlag.Name) {
			cfg.HTTPHost = ctx.GlobalString(RPCListenAddrFlag.Name)
		}
	}
	if ctx.GlobalIsSet(RPCPortFlag.Name) {
		cfg.HTTPPort = ctx.GlobalInt(RPCPortFlag.Name)
	}
	if ctx.GlobalIsSet(RPCCORSDomainFlag.Name) {
		cfg.HTTPCors = splitAndTrim(ctx.GlobalString(RPCCORSDomainFlag.Name))
	}
	if ctx.GlobalIsSet(RPCApiFlag.Name) {
		cfg.HTTPModules = splitAndTrim(ctx.GlobalString(RPCApiFlag.Name))
	}
	if ctx.GlobalIsSet(RPCVirtualHostsFlag.Name) {
		cfg.HTTPVirtualHosts = splitAndTrim(ctx.GlobalString(RPCVirtualHostsFlag.Name))
	}
}

// setGraphQL creates the GraphQL listener interface string from the set
// command line flags, returning empty if the GraphQL endpoint is disabled.
func setGraphQL(ctx *cli.Context, cfg *node.Config) {
	if ctx.GlobalBool(GraphQLEnabledFlag.Name) && cfg.GraphQLHost == "" {
		cfg.GraphQLHost = "127.0.0.1"
		if ctx.GlobalIsSet(GraphQLListenAddrFlag.Name) {
			cfg.GraphQLHost = ctx.GlobalString(GraphQLListenAddrFlag.Name)
		}
	}
	cfg.GraphQLPort = ctx.GlobalInt(GraphQLPortFlag.Name)
	if ctx.GlobalIsSet(GraphQLCORSDomainFlag.Name) {
		cfg.GraphQLCors = splitAndTrim(ctx.GlobalString(GraphQLCORSDomainFlag.Name))
	}
	if ctx.GlobalIsSet(GraphQLVirtualHostsFlag.Name) {
		cfg.GraphQLVirtualHosts = splitAndTrim(ctx.GlobalString(GraphQLVirtualHostsFlag.Name))
	}
}

// setWS creates the WebSocket RPC listener interface string from the set
// command line flags, returning empty if the HTTP endpoint is disabled.
func setWS(ctx *cli.Context, cfg *node.Config) {
	if ctx.GlobalBool(WSEnabledFlag.Name) && cfg.WSHost == "" {
		cfg.WSHost = "127.0.0.1"
		if ctx.GlobalIsSet(WSListenAddrFlag.Name) {
			cfg.WSHost = ctx.GlobalString(WSListenAddrFlag.Name)
		}
	}
	if ctx.GlobalIsSet(WSPortFlag.Name) {
		cfg.WSPort = ctx.GlobalInt(WSPortFlag.Name)
	}
	if ctx.GlobalIsSet(WSAllowedOriginsFlag.Name) {
		cfg.WSOrigins = splitAndTrim(ctx.GlobalString(WSAllowedOriginsFlag.Name))
	}
	if ctx.GlobalIsSet(WSApiFlag.Name) {
		cfg.WSModules = splitAndTrim(ctx.GlobalString(WSApiFlag.Name))
	}
}

// setIPC creates an IPC path configuration from the set command line flags,
// returning an empty string if IPC was explicitly disabled, or the set path.
func setIPC(ctx *cli.Context, cfg *node.Config) {
	CheckExclusive(ctx, IPCDisabledFlag, IPCPathFlag)
	switch {
	case ctx.GlobalBool(IPCDisabledFlag.Name):
		cfg.IPCPath = ""
	case ctx.GlobalIsSet(IPCPathFlag.Name):
		cfg.IPCPath = ctx.GlobalString(IPCPathFlag.Name)
	}
}

// setLes configures the les server and ultra light client settings from the command line flags.
func setLes(ctx *cli.Context, cfg *eth.Config) {
	if ctx.GlobalIsSet(LightServeFlag.Name) {
		cfg.LightServ = ctx.GlobalInt(LightServeFlag.Name)
	}
	if ctx.GlobalIsSet(LightIngressFlag.Name) {
		cfg.LightIngress = ctx.GlobalInt(LightIngressFlag.Name)
	}
	if ctx.GlobalIsSet(LightEgressFlag.Name) {
		cfg.LightEgress = ctx.GlobalInt(LightEgressFlag.Name)
	}
	if ctx.GlobalIsSet(LightMaxPeersFlag.Name) {
		cfg.LightPeers = ctx.GlobalInt(LightMaxPeersFlag.Name)
	}
	if ctx.GlobalIsSet(UltraLightServersFlag.Name) {
		cfg.UltraLightServers = strings.Split(ctx.GlobalString(UltraLightServersFlag.Name), ",")
	}
	if ctx.GlobalIsSet(UltraLightFractionFlag.Name) {
		cfg.UltraLightFraction = ctx.GlobalInt(UltraLightFractionFlag.Name)
	}
	if cfg.UltraLightFraction <= 0 && cfg.UltraLightFraction > 100 {
		log.Error("Ultra light fraction is invalid", "had", cfg.UltraLightFraction, "updated", eth.DefaultConfig.UltraLightFraction)
		cfg.UltraLightFraction = eth.DefaultConfig.UltraLightFraction
	}
	if ctx.GlobalIsSet(UltraLightOnlyAnnounceFlag.Name) {
		cfg.UltraLightOnlyAnnounce = ctx.GlobalBool(UltraLightOnlyAnnounceFlag.Name)
	}
}

// makeDatabaseHandles raises out the number of allowed file handles per process
// for Geth and returns half of the allowance to assign to the database.
func makeDatabaseHandles() int {
	limit, err := fdlimit.Maximum()
	if err != nil {
		Fatalf("Failed to retrieve file descriptor allowance: %v", err)
	}
	raised, err := fdlimit.Raise(uint64(limit))
	if err != nil {
		log.Warn(fmt.Sprintf("Failed to raise file descriptor allowance: %v", err))
		current, err := fdlimit.Current()
		if err != nil {
			Fatalf("Failed to retrieve current file descriptor limit: %v", err)
		}
		return current / 2
	}
	return int(raised / 2) // Leave half for networking and other stuff
}

// MakeAddress converts an account specified directly as a hex encoded string or
// a key index in the key store to an internal account representation.
func MakeAddress(ks *keystore.KeyStore, account string) (accounts.Account, error) {
	// If the specified account is a valid address, return it
	if common.IsHexAddress(account) {
		return accounts.Account{Address: common.HexToAddress(account)}, nil
	}
	// Otherwise try to interpret the account as a keystore index
	index, err := strconv.Atoi(account)
	if err != nil || index < 0 {
		return accounts.Account{}, fmt.Errorf("invalid account address or index %q", account)
	}
	log.Warn("-------------------------------------------------------------------")
	log.Warn("Referring to accounts by order in the keystore folder is dangerous!")
	log.Warn("This functionality is deprecated and will be removed in the future!")
	log.Warn("Please use explicit addresses! (can search via `geth account list`)")
	log.Warn("-------------------------------------------------------------------")

	accs := ks.Accounts()
	if len(accs) <= index {
		return accounts.Account{}, fmt.Errorf("index %d higher than number of accounts %d", index, len(accs))
	}
	return accs[index], nil
}

// setEtherbase retrieves the etherbase either from the directly specified
// command line flags or from the keystore if CLI indexed.
func setEtherbase(ctx *cli.Context, ks *keystore.KeyStore, cfg *eth.Config) {
	// Extract the current etherbase, new flag overriding legacy one
	var etherbase string
	if ctx.GlobalIsSet(MinerLegacyEtherbaseFlag.Name) {
		etherbase = ctx.GlobalString(MinerLegacyEtherbaseFlag.Name)
	}
	if ctx.GlobalIsSet(MinerEtherbaseFlag.Name) {
		etherbase = ctx.GlobalString(MinerEtherbaseFlag.Name)
	}
	// Convert the etherbase into an address and configure it
	if etherbase != "" {
		if ks != nil {
			account, err := MakeAddress(ks, etherbase)
			if err != nil {
				Fatalf("Invalid miner etherbase: %v", err)
			}
			cfg.Miner.Etherbase = account.Address
			cfg.Etherbase = account.Address
		} else {
			Fatalf("No etherbase configured")
		}
	}
}

// setBLSbase retrieves the blsbase either from the directly specified
// command line flags or from the keystore if CLI indexed.
func setBLSbase(ctx *cli.Context, ks *keystore.KeyStore, cfg *eth.Config) {
	// Extract the current etherbase, new flag overriding legacy one
	var blsbase string
	if ctx.GlobalIsSet(BLSbaseFlag.Name) {
		blsbase = ctx.GlobalString(BLSbaseFlag.Name)
	}
	// Convert the etherbase into an address and configure it
	if blsbase != "" {
		account, err := MakeAddress(ks, blsbase)
		if err != nil {
			Fatalf("Invalid blsbase: %v", err)
		}
		cfg.BLSbase = account.Address
	}
	if ctx.GlobalIsSet(BLSwalletFlag.Name) {
		cfg.BLSbase = common.HexToAddress("0x0000000000000000000000000000000000000001")
	}
}

// MakePasswordList reads password lines from the file specified by the global --password flag.
func MakePasswordList(ctx *cli.Context) []string {
	path := ctx.GlobalString(PasswordFileFlag.Name)
	if path == "" {
		return nil
	}
	text, err := ioutil.ReadFile(path)
	if err != nil {
		Fatalf("Failed to read password file: %v", err)
	}
	lines := strings.Split(string(text), "\n")
	// Sanitise DOS line endings.
	for i := range lines {
		lines[i] = strings.TrimRight(lines[i], "\r")
	}
	return lines
}

func SetP2PConfig(ctx *cli.Context, cfg *p2p.Config) {
	setNodeKey(ctx, cfg)
	setNAT(ctx, cfg)
	setListenAddress(ctx, cfg)
	setBootstrapNodes(ctx, cfg)
	setBootstrapNodesV5(ctx, cfg)

	cfg.NetworkId = ctx.GlobalUint64(NetworkIdFlag.Name)

	lightClient := ctx.GlobalString(SyncModeFlag.Name) == "light"
	lightServer := ctx.GlobalInt(LightServeFlag.Name) != 0

	lightPeers := 0
	if ctx.GlobalIsSet(LightMaxPeersFlag.Name) {
		lightPeers = ctx.GlobalInt(LightMaxPeersFlag.Name)
	}
	if lightClient && !ctx.GlobalIsSet(LightMaxPeersFlag.Name) {
		// dynamic default - for clients we use 1/10th of the default for servers
		lightPeers /= 10
	}

	if ctx.GlobalIsSet(MaxPeersFlag.Name) {
		cfg.MaxPeers = ctx.GlobalInt(MaxPeersFlag.Name)
		if lightServer && !ctx.GlobalIsSet(LightMaxPeersFlag.Name) {
			cfg.MaxPeers += lightPeers
		}
	} else {
		if lightServer {
			cfg.MaxPeers += lightPeers
		}
		if lightClient && (ctx.GlobalIsSet(LightMaxPeersFlag.Name)) && cfg.MaxPeers < lightPeers {
			cfg.MaxPeers = lightPeers
		}
	}
	if !(lightClient || lightServer) {
		lightPeers = 0
	}
	ethPeers := cfg.MaxPeers - lightPeers
	if lightClient {
		ethPeers = 0
	}
	log.Info("Maximum peer count", "ETH", ethPeers, "LES", lightPeers, "total", cfg.MaxPeers)

	if ctx.GlobalIsSet(MaxPendingPeersFlag.Name) {
		cfg.MaxPendingPeers = ctx.GlobalInt(MaxPendingPeersFlag.Name)
	}

	if ctx.GlobalBool(NoDiscoverFlag.Name) || lightClient {
		cfg.NoDiscovery = true
	}
	if ctx.GlobalBool(PingIPFromPacketFlag.Name) {
		cfg.PingIPFromPacket = true
	}
	if ctx.GlobalBool(UseInMemoryDiscoverTableFlag.Name) {
		cfg.UseInMemoryNodeDatabase = true
	}

	// if we're running a light client or server, force enable the v5 peer discovery
	// unless it is explicitly disabled with --nodiscover note that explicitly specifying
	// --v5disc overrides --nodiscover, in which case the later only disables v4 discovery
	forceV5Discovery := (lightClient || lightServer) && !ctx.GlobalBool(NoDiscoverFlag.Name)
	if ctx.GlobalIsSet(DiscoveryV5Flag.Name) {
		cfg.DiscoveryV5 = ctx.GlobalBool(DiscoveryV5Flag.Name)
	} else if forceV5Discovery {
		cfg.DiscoveryV5 = true
	}

	if netrestrict := ctx.GlobalString(NetrestrictFlag.Name); netrestrict != "" {
		list, err := netutil.ParseNetlist(netrestrict)
		if err != nil {
			Fatalf("Option %q: %v", NetrestrictFlag.Name, err)
		}
		cfg.NetRestrict = list
	}

	if ctx.GlobalBool(DeveloperFlag.Name) {
		// --dev mode can't use p2p networking.
		cfg.MaxPeers = 0
		cfg.ListenAddr = ":0"
		cfg.NoDiscovery = true
		cfg.DiscoveryV5 = false
	}
}

// SetNodeConfig applies node-related command line flags to the config.
func SetNodeConfig(ctx *cli.Context, cfg *node.Config) {
	SetP2PConfig(ctx, &cfg.P2P)
	setIPC(ctx, cfg)
	setHTTP(ctx, cfg)
	setGraphQL(ctx, cfg)
	setWS(ctx, cfg)
	setNodeUserIdent(ctx, cfg)
	setDataDir(ctx, cfg)
	setSmartCard(ctx, cfg)

	if ctx.GlobalIsSet(ExternalSignerFlag.Name) {
		cfg.ExternalSigner = ctx.GlobalString(ExternalSignerFlag.Name)
	}

	if ctx.GlobalIsSet(KeyStoreDirFlag.Name) {
		cfg.KeyStoreDir = ctx.GlobalString(KeyStoreDirFlag.Name)
	}
	if ctx.GlobalIsSet(LightKDFFlag.Name) {
		cfg.UseLightweightKDF = ctx.GlobalBool(LightKDFFlag.Name)
	}
	if ctx.GlobalIsSet(NoUSBFlag.Name) {
		cfg.NoUSB = ctx.GlobalBool(NoUSBFlag.Name)
	}
	if ctx.GlobalIsSet(InsecureUnlockAllowedFlag.Name) {
		cfg.InsecureUnlockAllowed = ctx.GlobalBool(InsecureUnlockAllowedFlag.Name)
	}
}

func setSmartCard(ctx *cli.Context, cfg *node.Config) {
	// Skip enabling smartcards if no path is set
	path := ctx.GlobalString(SmartCardDaemonPathFlag.Name)
	if path == "" {
		return
	}
	// Sanity check that the smartcard path is valid
	fi, err := os.Stat(path)
	if err != nil {
		log.Info("Smartcard socket not found, disabling", "err", err)
		return
	}
	if fi.Mode()&os.ModeType != os.ModeSocket {
		log.Error("Invalid smartcard daemon path", "path", path, "type", fi.Mode().String())
		return
	}
	// Smartcard daemon path exists and is a socket, enable it
	cfg.SmartCardDaemonPath = path
}

func setDataDir(ctx *cli.Context, cfg *node.Config) {
	switch {
	case ctx.GlobalIsSet(DataDirFlag.Name):
		cfg.DataDir = ctx.GlobalString(DataDirFlag.Name)
	case ctx.GlobalBool(DeveloperFlag.Name):
		cfg.DataDir = "" // unless explicitly requested, use memory databases
	case ctx.GlobalBool(TestnetFlag.Name) && cfg.DataDir == node.DefaultDataDir():
		cfg.DataDir = filepath.Join(node.DefaultDataDir(), "testnet")
	case ctx.GlobalBool(RinkebyFlag.Name) && cfg.DataDir == node.DefaultDataDir():
		cfg.DataDir = filepath.Join(node.DefaultDataDir(), "rinkeby")
	case ctx.GlobalBool(GoerliFlag.Name) && cfg.DataDir == node.DefaultDataDir():
		cfg.DataDir = filepath.Join(node.DefaultDataDir(), "goerli")
	case ctx.GlobalBool(OttomanFlag.Name) && cfg.DataDir == node.DefaultDataDir():
		cfg.DataDir = filepath.Join(node.DefaultDataDir(), "ottoman")
	}
}

func setTxPool(ctx *cli.Context, cfg *core.TxPoolConfig) {
	if ctx.GlobalIsSet(TxPoolLocalsFlag.Name) {
		locals := strings.Split(ctx.GlobalString(TxPoolLocalsFlag.Name), ",")
		for _, account := range locals {
			if trimmed := strings.TrimSpace(account); !common.IsHexAddress(trimmed) {
				Fatalf("Invalid account in --txpool.locals: %s", trimmed)
			} else {
				cfg.Locals = append(cfg.Locals, common.HexToAddress(account))
			}
		}
	}
	if ctx.GlobalIsSet(TxPoolNoLocalsFlag.Name) {
		cfg.NoLocals = ctx.GlobalBool(TxPoolNoLocalsFlag.Name)
	}
	if ctx.GlobalIsSet(TxPoolJournalFlag.Name) {
		cfg.Journal = ctx.GlobalString(TxPoolJournalFlag.Name)
	}
	if ctx.GlobalIsSet(TxPoolRejournalFlag.Name) {
		cfg.Rejournal = ctx.GlobalDuration(TxPoolRejournalFlag.Name)
	}
	if ctx.GlobalIsSet(TxPoolPriceLimitFlag.Name) {
		cfg.PriceLimit = ctx.GlobalUint64(TxPoolPriceLimitFlag.Name)
	}
	if ctx.GlobalIsSet(TxPoolPriceBumpFlag.Name) {
		cfg.PriceBump = ctx.GlobalUint64(TxPoolPriceBumpFlag.Name)
	}
	if ctx.GlobalIsSet(TxPoolAccountSlotsFlag.Name) {
		cfg.AccountSlots = ctx.GlobalUint64(TxPoolAccountSlotsFlag.Name)
	}
	if ctx.GlobalIsSet(TxPoolGlobalSlotsFlag.Name) {
		cfg.GlobalSlots = ctx.GlobalUint64(TxPoolGlobalSlotsFlag.Name)
	}
	if ctx.GlobalIsSet(TxPoolAccountQueueFlag.Name) {
		cfg.AccountQueue = ctx.GlobalUint64(TxPoolAccountQueueFlag.Name)
	}
	if ctx.GlobalIsSet(TxPoolGlobalQueueFlag.Name) {
		cfg.GlobalQueue = ctx.GlobalUint64(TxPoolGlobalQueueFlag.Name)
	}
	if ctx.GlobalIsSet(TxPoolLifetimeFlag.Name) {
		cfg.Lifetime = ctx.GlobalDuration(TxPoolLifetimeFlag.Name)
	}
}

func setEthash(ctx *cli.Context, cfg *eth.Config) {
	if ctx.GlobalIsSet(EthashCacheDirFlag.Name) {
		cfg.Ethash.CacheDir = ctx.GlobalString(EthashCacheDirFlag.Name)
	}
	if ctx.GlobalIsSet(EthashDatasetDirFlag.Name) {
		cfg.Ethash.DatasetDir = ctx.GlobalString(EthashDatasetDirFlag.Name)
	}
	if ctx.GlobalIsSet(EthashCachesInMemoryFlag.Name) {
		cfg.Ethash.CachesInMem = ctx.GlobalInt(EthashCachesInMemoryFlag.Name)
	}
	if ctx.GlobalIsSet(EthashCachesOnDiskFlag.Name) {
		cfg.Ethash.CachesOnDisk = ctx.GlobalInt(EthashCachesOnDiskFlag.Name)
	}
	if ctx.GlobalIsSet(EthashDatasetsInMemoryFlag.Name) {
		cfg.Ethash.DatasetsInMem = ctx.GlobalInt(EthashDatasetsInMemoryFlag.Name)
	}
	if ctx.GlobalIsSet(EthashDatasetsOnDiskFlag.Name) {
		cfg.Ethash.DatasetsOnDisk = ctx.GlobalInt(EthashDatasetsOnDiskFlag.Name)
	}
}

func setMiner(ctx *cli.Context, cfg *miner.Config) {
	if ctx.GlobalIsSet(MinerNotifyFlag.Name) {
		cfg.Notify = strings.Split(ctx.GlobalString(MinerNotifyFlag.Name), ",")
	}
	if ctx.GlobalIsSet(MinerLegacyExtraDataFlag.Name) {
		cfg.ExtraData = []byte(ctx.GlobalString(MinerLegacyExtraDataFlag.Name))
	}
	if ctx.GlobalIsSet(MinerExtraDataFlag.Name) {
		cfg.ExtraData = []byte(ctx.GlobalString(MinerExtraDataFlag.Name))
	}
	if ctx.GlobalIsSet(MinerLegacyGasTargetFlag.Name) {
		cfg.GasFloor = ctx.GlobalUint64(MinerLegacyGasTargetFlag.Name)
	}
	if ctx.GlobalIsSet(MinerGasTargetFlag.Name) {
		cfg.GasFloor = ctx.GlobalUint64(MinerGasTargetFlag.Name)
	}
	if ctx.GlobalIsSet(MinerGasLimitFlag.Name) {
		cfg.GasCeil = ctx.GlobalUint64(MinerGasLimitFlag.Name)
	}
	if ctx.GlobalIsSet(MinerLegacyGasPriceFlag.Name) {
		cfg.GasPrice = GlobalBig(ctx, MinerLegacyGasPriceFlag.Name)
	}
	if ctx.GlobalIsSet(MinerGasPriceFlag.Name) {
		cfg.GasPrice = GlobalBig(ctx, MinerGasPriceFlag.Name)
	}
	if ctx.GlobalIsSet(MinerRecommitIntervalFlag.Name) {
		cfg.Recommit = ctx.Duration(MinerRecommitIntervalFlag.Name)
	}
	if ctx.GlobalIsSet(MinerNoVerfiyFlag.Name) {
		cfg.Noverify = ctx.Bool(MinerNoVerfiyFlag.Name)
	}
}

func setWhitelist(ctx *cli.Context, cfg *eth.Config) {
	whitelist := ctx.GlobalString(WhitelistFlag.Name)
	if whitelist == "" {
		return
	}
	cfg.Whitelist = make(map[uint64]common.Hash)
	for _, entry := range strings.Split(whitelist, ",") {
		parts := strings.Split(entry, "=")
		if len(parts) != 2 {
			Fatalf("Invalid whitelist entry: %s", entry)
		}
		number, err := strconv.ParseUint(parts[0], 0, 64)
		if err != nil {
			Fatalf("Invalid whitelist block number %s: %v", parts[0], err)
		}
		var hash common.Hash
		if err = hash.UnmarshalText([]byte(parts[1])); err != nil {
			Fatalf("Invalid whitelist hash %s: %v", parts[1], err)
		}
		cfg.Whitelist[number] = hash
	}
}

func setIstanbul(ctx *cli.Context, stack *node.Node, cfg *eth.Config) {
	if ctx.GlobalIsSet(IstanbulRequestTimeoutFlag.Name) {
		cfg.Istanbul.RequestTimeout = ctx.GlobalUint64(IstanbulRequestTimeoutFlag.Name)
	}
	if ctx.GlobalIsSet(IstanbulBlockPeriodFlag.Name) {
		cfg.Istanbul.BlockPeriod = ctx.GlobalUint64(IstanbulBlockPeriodFlag.Name)
	}
	if ctx.GlobalIsSet(IstanbulLookbackWindowFlag.Name) {
		cfg.Istanbul.LookbackWindow = ctx.GlobalUint64(IstanbulLookbackWindowFlag.Name)
	}
	if ctx.GlobalIsSet(IstanbulProposerPolicyFlag.Name) {
		cfg.Istanbul.ProposerPolicy = istanbul.ProposerPolicy(ctx.GlobalUint64(IstanbulProposerPolicyFlag.Name))
	}
	cfg.Istanbul.ValidatorEnodeDBPath = stack.ResolvePath(cfg.Istanbul.ValidatorEnodeDBPath)
	cfg.Istanbul.RoundStateDBPath = stack.ResolvePath(cfg.Istanbul.RoundStateDBPath)
}

func setAnnounce(ctx *cli.Context, cfg *eth.Config) {
	cfg.Istanbul.AnnounceGossipPeriod = ctx.GlobalUint64(AnnounceGossipPeriodFlag.Name)
	if ctx.GlobalIsSet(AnnounceAggressiveGossipOnEnablementFlag.Name) {
		cfg.Istanbul.AnnounceAggressiveGossipOnEnablement = true
	} else {
		cfg.Istanbul.AnnounceAggressiveGossipOnEnablement = istanbul.DefaultConfig.AnnounceAggressiveGossipOnEnablement
	}
}

func setProxyP2PConfig(ctx *cli.Context, proxyCfg *p2p.Config) {
	setNodeKey(ctx, proxyCfg)
	setNAT(ctx, proxyCfg)
	if ctx.GlobalIsSet(ProxyInternalFacingEndpointFlag.Name) {
		proxyCfg.ListenAddr = ctx.GlobalString(ProxyInternalFacingEndpointFlag.Name)
	}

	proxyCfg.NetworkId = ctx.GlobalUint64(NetworkIdFlag.Name)
}

// Set all of the proxy related configurations.
// These configs span the top level node and istanbul module configuration
func SetProxyConfig(ctx *cli.Context, nodeCfg *node.Config, ethCfg *eth.Config) {
	CheckExclusive(ctx, ProxyFlag, ProxiedFlag)

	if ctx.GlobalIsSet(ProxyFlag.Name) {
		nodeCfg.Proxy = ctx.GlobalBool(ProxyFlag.Name)
		ethCfg.Istanbul.Proxy = ctx.GlobalBool(ProxyFlag.Name)

		// Mining must not be set for proxies
		if ctx.GlobalIsSet(MiningEnabledFlag.Name) {
			Fatalf("Option --%s must not be used if option --%s is used", MiningEnabledFlag.Name, ProxyFlag.Name)
		}

		if !ctx.GlobalIsSet(ProxiedValidatorAddressFlag.Name) {
			Fatalf("Option --%s must be used if option --%s is used", ProxiedValidatorAddressFlag.Name, ProxyFlag.Name)
		} else {
			proxiedValidatorAddress := ctx.String(ProxiedValidatorAddressFlag.Name)
			if !common.IsHexAddress(proxiedValidatorAddress) {
				Fatalf("Invalid address used for option --%s", ProxiedValidatorAddressFlag.Name)
			}
			ethCfg.Istanbul.ProxiedValidatorAddress = common.HexToAddress(proxiedValidatorAddress)
		}

		if !ctx.GlobalIsSet(ProxyInternalFacingEndpointFlag.Name) {
			Fatalf("Option --%s must be used if option --%s is used", ProxyInternalFacingEndpointFlag.Name, ProxyFlag.Name)
		} else {
			setProxyP2PConfig(ctx, &nodeCfg.ProxyP2P)
		}
	}

	if ctx.GlobalIsSet(ProxiedFlag.Name) {
		ethCfg.Istanbul.Proxied = ctx.GlobalBool(ProxiedFlag.Name)

		// Mining must be set for proxied nodes
		if !ctx.GlobalIsSet(MiningEnabledFlag.Name) {
			Fatalf("Option --%s must be used if option --%s is used", MiningEnabledFlag.Name, ProxiedFlag.Name)
		}

		if !ctx.GlobalIsSet(ProxyEnodeURLPairFlag.Name) {
			Fatalf("Option --%s must be used if option --%s is used", ProxyEnodeURLPairFlag.Name, ProxiedFlag.Name)
		} else {
			proxyEnodeURLPair := strings.Split(ctx.String(ProxyEnodeURLPairFlag.Name), ";")
			if len(proxyEnodeURLPair) != 2 {
				Fatalf("Invalid usage for option --%s", ProxyEnodeURLPairFlag.Name)
			}

			var err error
			if ethCfg.Istanbul.ProxyInternalFacingNode, err = enode.ParseV4(proxyEnodeURLPair[0]); err != nil {
				Fatalf("Proxy internal facing enodeURL (%s) invalid with err: %v", proxyEnodeURLPair[0], err)
			}

			if ethCfg.Istanbul.ProxyExternalFacingNode, err = enode.ParseV4(proxyEnodeURLPair[1]); err != nil {
				Fatalf("Proxy external facing enodeURL (%s) invalid with err: %v", proxyEnodeURLPair[1], err)
			}

			// Check that external IP is not a private IP address.
			if ethCfg.Istanbul.ProxyExternalFacingNode.IsPrivateIP() {
				if ctx.GlobalBool(ProxyAllowPrivateIPFlag.Name) {
					log.Warn("Proxy external facing enodeURL (%s) is private IP.", proxyEnodeURLPair[1])
				} else {
					Fatalf("Proxy external facing enodeURL (%s) cannot be private IP.", proxyEnodeURLPair[1])
				}
			}
		}

		if !ctx.GlobalBool(NoDiscoverFlag.Name) {
			Fatalf("Option --%s must be used if option --%s is used", NoDiscoverFlag.Name, ProxiedFlag.Name)
		}
	}
}

// checkExclusive verifies that only a single instance of the provided flags was
// set by the user. Each flag might optionally be followed by a string type to
// specialize it further.
func CheckExclusive(ctx *cli.Context, args ...interface{}) {
	set := make([]string, 0, 1)
	for i := 0; i < len(args); i++ {
		// Make sure the next argument is a flag and skip if not set
		flag, ok := args[i].(cli.Flag)
		if !ok {
			panic(fmt.Sprintf("invalid argument, not cli.Flag type: %T", args[i]))
		}
		// Check if next arg extends current and expand its name if so
		name := flag.GetName()

		if i+1 < len(args) {
			switch option := args[i+1].(type) {
			case string:
				// Extended flag check, make sure value set doesn't conflict with passed in option
				if ctx.GlobalString(flag.GetName()) == option {
					name += "=" + option
					set = append(set, "--"+name)
				}
				// shift arguments and continue
				i++
				continue

			case cli.Flag:
			default:
				panic(fmt.Sprintf("invalid argument, not cli.Flag or string extension: %T", args[i+1]))
			}
		}
		// Mark the flag if it's set
		if ctx.GlobalIsSet(flag.GetName()) {
			set = append(set, "--"+name)
		}
	}
	if len(set) > 1 {
		Fatalf("Flags %v can't be used at the same time", strings.Join(set, ", "))
	}
}

// SetShhConfig applies shh-related command line flags to the config.
func SetShhConfig(ctx *cli.Context, stack *node.Node, cfg *whisper.Config) {
	if ctx.GlobalIsSet(WhisperMaxMessageSizeFlag.Name) {
		cfg.MaxMessageSize = uint32(ctx.GlobalUint(WhisperMaxMessageSizeFlag.Name))
	}
	if ctx.GlobalIsSet(WhisperMinPOWFlag.Name) {
		cfg.MinimumAcceptedPOW = ctx.GlobalFloat64(WhisperMinPOWFlag.Name)
	}
	if ctx.GlobalIsSet(WhisperRestrictConnectionBetweenLightClientsFlag.Name) {
		cfg.RestrictConnectionBetweenLightClients = true
	}
}

// SetEthConfig applies eth-related command line flags to the config.
func SetEthConfig(ctx *cli.Context, stack *node.Node, cfg *eth.Config) {
	// Avoid conflicting network flags
	CheckExclusive(ctx, DeveloperFlag, TestnetFlag, RinkebyFlag, GoerliFlag, OttomanFlag)
	CheckExclusive(ctx, LightServeFlag, SyncModeFlag, "light")
	CheckExclusive(ctx, DeveloperFlag, ExternalSignerFlag) // Can't use both ephemeral unlocked and external signer

	var ks *keystore.KeyStore
	if keystores := stack.AccountManager().Backends(keystore.KeyStoreType); len(keystores) > 0 {
		ks = keystores[0].(*keystore.KeyStore)
	}
	setEtherbase(ctx, ks, cfg)
	setBLSbase(ctx, ks, cfg)
	setTxPool(ctx, &cfg.TxPool)
	setEthash(ctx, cfg)
	setMiner(ctx, &cfg.Miner)
	setWhitelist(ctx, cfg)
	setIstanbul(ctx, stack, cfg)
	setLes(ctx, cfg)

	if ctx.GlobalIsSet(SyncModeFlag.Name) {
		cfg.SyncMode = *GlobalTextMarshaler(ctx, SyncModeFlag.Name).(*downloader.SyncMode)
	}
	if ctx.GlobalIsSet(NetworkIdFlag.Name) {
		cfg.NetworkId = ctx.GlobalUint64(NetworkIdFlag.Name)
	}
	if ctx.GlobalIsSet(CacheFlag.Name) || ctx.GlobalIsSet(CacheDatabaseFlag.Name) {
		cfg.DatabaseCache = ctx.GlobalInt(CacheFlag.Name) * ctx.GlobalInt(CacheDatabaseFlag.Name) / 100
	}
	cfg.DatabaseHandles = makeDatabaseHandles()
	if ctx.GlobalIsSet(AncientFlag.Name) {
		cfg.DatabaseFreezer = ctx.GlobalString(AncientFlag.Name)
	}

	if gcmode := ctx.GlobalString(GCModeFlag.Name); gcmode != "full" && gcmode != "archive" {
		Fatalf("--%s must be either 'full' or 'archive'", GCModeFlag.Name)
	}
	if ctx.GlobalIsSet(GCModeFlag.Name) {
		cfg.NoPruning = ctx.GlobalString(GCModeFlag.Name) == "archive"
	}
	if ctx.GlobalIsSet(CacheNoPrefetchFlag.Name) {
		cfg.NoPrefetch = ctx.GlobalBool(CacheNoPrefetchFlag.Name)
	}
	if ctx.GlobalIsSet(CacheFlag.Name) || ctx.GlobalIsSet(CacheTrieFlag.Name) {
		cfg.TrieCleanCache = ctx.GlobalInt(CacheFlag.Name) * ctx.GlobalInt(CacheTrieFlag.Name) / 100
	}
	if ctx.GlobalIsSet(CacheFlag.Name) || ctx.GlobalIsSet(CacheGCFlag.Name) {
		cfg.TrieDirtyCache = ctx.GlobalInt(CacheFlag.Name) * ctx.GlobalInt(CacheGCFlag.Name) / 100
	}
	if ctx.GlobalIsSet(DocRootFlag.Name) {
		cfg.DocRoot = ctx.GlobalString(DocRootFlag.Name)
	}
	if ctx.GlobalIsSet(VMEnableDebugFlag.Name) {
		// TODO(fjl): force-enable this in --dev mode
		cfg.EnablePreimageRecording = ctx.GlobalBool(VMEnableDebugFlag.Name)
	}

	if ctx.GlobalIsSet(EWASMInterpreterFlag.Name) {
		cfg.EWASMInterpreter = ctx.GlobalString(EWASMInterpreterFlag.Name)
	}

	if ctx.GlobalIsSet(EVMInterpreterFlag.Name) {
		cfg.EVMInterpreter = ctx.GlobalString(EVMInterpreterFlag.Name)
	}

	if ctx.GlobalIsSet(RPCGlobalGasCap.Name) {
		cfg.RPCGasCap = new(big.Int).SetUint64(ctx.GlobalUint64(RPCGlobalGasCap.Name))
	}

	if ctx.GlobalIsSet(GatewayFeeFlag.Name) {
		cfg.GatewayFee = GlobalBig(ctx, GatewayFeeFlag.Name)
	}

	// Override any default configs for hard coded networks.
	switch {
	case ctx.GlobalBool(TestnetFlag.Name):
		if !ctx.GlobalIsSet(NetworkIdFlag.Name) {
			cfg.NetworkId = 3
		}
		cfg.Genesis = core.DefaultTestnetGenesisBlock()
	case ctx.GlobalBool(RinkebyFlag.Name):
		if !ctx.GlobalIsSet(NetworkIdFlag.Name) {
			cfg.NetworkId = 4
		}
		cfg.Genesis = core.DefaultRinkebyGenesisBlock()
	case ctx.GlobalBool(GoerliFlag.Name):
		if !ctx.GlobalIsSet(NetworkIdFlag.Name) {
			cfg.NetworkId = 5
		}
		cfg.Genesis = core.DefaultGoerliGenesisBlock()
	case ctx.GlobalBool(DeveloperFlag.Name):
		if !ctx.GlobalIsSet(NetworkIdFlag.Name) {
			cfg.NetworkId = 1337
		}
		// Create new developer account or reuse existing one
		var (
			developer accounts.Account
			err       error
		)
		if accs := ks.Accounts(); len(accs) > 0 {
			developer = ks.Accounts()[0]
		} else {
			developer, err = ks.NewAccount("")
			if err != nil {
				Fatalf("Failed to create developer account: %v", err)
			}
		}
		if err := ks.Unlock(developer, ""); err != nil {
			Fatalf("Failed to unlock developer account: %v", err)
		}
		log.Info("Using developer account", "address", developer.Address)

		cfg.Genesis = core.DeveloperGenesisBlock(uint64(ctx.GlobalInt(DeveloperPeriodFlag.Name)), developer.Address)
		if !ctx.GlobalIsSet(MinerGasPriceFlag.Name) && !ctx.GlobalIsSet(MinerLegacyGasPriceFlag.Name) {
			cfg.Miner.GasPrice = big.NewInt(1)
		}
	case ctx.GlobalBool(OttomanFlag.Name):
		if !ctx.GlobalIsSet(NetworkIdFlag.Name) {
			cfg.NetworkId = 5
		}
		cfg.Genesis = core.DefaultOttomanGenesisBlock()
	}
}

// RegisterEthService adds an Ethereum client to the stack.
func RegisterEthService(stack *node.Node, cfg *eth.Config) {
	var err error
	if !cfg.SyncMode.SyncFullBlockChain() {
		err = stack.Register(func(ctx *node.ServiceContext) (node.Service, error) {
			return les.New(ctx, cfg)
		})
	} else {
		err = stack.Register(func(ctx *node.ServiceContext) (node.Service, error) {
			fullNode, err := eth.New(ctx, cfg)
			if fullNode != nil && cfg.LightServ > 0 {
				ls, _ := les.NewLesServer(fullNode, cfg)
				fullNode.AddLesServer(ls)
			}
			return fullNode, err
		})
	}
	if err != nil {
		Fatalf("Failed to register the Ethereum service: %v", err)
	}
}

// RegisterShhService configures Whisper and adds it to the given node.
func RegisterShhService(stack *node.Node, cfg *whisper.Config) {
	if err := stack.Register(func(n *node.ServiceContext) (node.Service, error) {
		return whisper.New(cfg), nil
	}); err != nil {
		Fatalf("Failed to register the Whisper service: %v", err)
	}
}

// RegisterEthStatsService configures the Ethereum Stats daemon and adds it to
// the given node.
func RegisterEthStatsService(stack *node.Node, url string) {
	if err := stack.Register(func(ctx *node.ServiceContext) (node.Service, error) {
		// Retrieve both eth and les services
		var ethServ *eth.Ethereum
		ctx.Service(&ethServ)

		var lesServ *les.LightEthereum
		ctx.Service(&lesServ)

		// Let ethstats use whichever is not nil
		return ethstats.New(url, ethServ, lesServ)
	}); err != nil {
		Fatalf("Failed to register the Ethereum Stats service: %v", err)
	}
}

// RegisterGraphQLService is a utility function to construct a new service and register it against a node.
func RegisterGraphQLService(stack *node.Node, endpoint string, cors, vhosts []string, timeouts rpc.HTTPTimeouts) {
	if err := stack.Register(func(ctx *node.ServiceContext) (node.Service, error) {
		// Try to construct the GraphQL service backed by a full node
		var ethServ *eth.Ethereum
		if err := ctx.Service(&ethServ); err == nil {
			return graphql.New(ethServ.APIBackend, endpoint, cors, vhosts, timeouts)
		}
		// Try to construct the GraphQL service backed by a light node
		var lesServ *les.LightEthereum
		if err := ctx.Service(&lesServ); err == nil {
			return graphql.New(lesServ.ApiBackend, endpoint, cors, vhosts, timeouts)
		}
		// Well, this should not have happened, bail out
		return nil, errors.New("no Ethereum service")
	}); err != nil {
		Fatalf("Failed to register the GraphQL service: %v", err)
	}
}

func SetupMetrics(ctx *cli.Context) {
	if metrics.Enabled {
		log.Info("Enabling metrics collection")
		var (
			enableExport = ctx.GlobalBool(MetricsEnableInfluxDBFlag.Name)
			endpoint     = ctx.GlobalString(MetricsInfluxDBEndpointFlag.Name)
			database     = ctx.GlobalString(MetricsInfluxDBDatabaseFlag.Name)
			username     = ctx.GlobalString(MetricsInfluxDBUsernameFlag.Name)
			password     = ctx.GlobalString(MetricsInfluxDBPasswordFlag.Name)
		)

		if enableExport {
			tagsMap := SplitTagsFlag(ctx.GlobalString(MetricsInfluxDBTagsFlag.Name))

			log.Info("Enabling metrics export to InfluxDB")

			go influxdb.InfluxDBWithTags(metrics.DefaultRegistry, 10*time.Second, endpoint, database, username, password, "geth.", tagsMap)
		}
	}
}

func SplitTagsFlag(tagsFlag string) map[string]string {
	tags := strings.Split(tagsFlag, ",")
	tagsMap := map[string]string{}

	for _, t := range tags {
		if t != "" {
			kv := strings.Split(t, "=")

			if len(kv) == 2 {
				tagsMap[kv[0]] = kv[1]
			}
		}
	}

	return tagsMap
}

// MakeChainDatabase open an LevelDB using the flags passed to the client and will hard crash if it fails.
func MakeChainDatabase(ctx *cli.Context, stack *node.Node) ethdb.Database {
	var (
		cache   = ctx.GlobalInt(CacheFlag.Name) * ctx.GlobalInt(CacheDatabaseFlag.Name) / 100
		handles = makeDatabaseHandles()
	)
	name := "chaindata"
	if ctx.GlobalString(SyncModeFlag.Name) == "light" {
		name = "lightchaindata"
	} else if ctx.GlobalString(SyncModeFlag.Name) == "lightest" {
		name = "lightestchaindata"
	}
	chainDb, err := stack.OpenDatabaseWithFreezer(name, cache, handles, ctx.GlobalString(AncientFlag.Name), "")
	if err != nil {
		Fatalf("Could not open database: %v", err)
	}
	return chainDb
}

func MakeGenesis(ctx *cli.Context) *core.Genesis {
	var genesis *core.Genesis
	switch {
	case ctx.GlobalBool(TestnetFlag.Name):
		genesis = core.DefaultTestnetGenesisBlock()
	case ctx.GlobalBool(RinkebyFlag.Name):
		genesis = core.DefaultRinkebyGenesisBlock()
	case ctx.GlobalBool(GoerliFlag.Name):
		genesis = core.DefaultGoerliGenesisBlock()
	case ctx.GlobalBool(DeveloperFlag.Name):
		Fatalf("Developer chains are ephemeral")
	case ctx.GlobalBool(OttomanFlag.Name):
		genesis = core.DefaultOttomanGenesisBlock()
	}
	return genesis
}

// MakeChain creates a chain manager from set command line flags.
func MakeChain(ctx *cli.Context, stack *node.Node) (chain *core.BlockChain, chainDb ethdb.Database) {
	var err error
	chainDb = MakeChainDatabase(ctx, stack)
	config, _, err := core.SetupGenesisBlock(chainDb, MakeGenesis(ctx))
	if ctx.GlobalString(SyncModeFlag.Name) == "lightest" {
		config.FullHeaderChainAvailable = false
	}
	if err != nil {
		Fatalf("%v", err)
	}
	var engine consensus.Engine
	if config.Clique != nil {
		engine = clique.New(config.Clique, chainDb)
	} else {
		engine = ethash.NewFaker()
		if !ctx.GlobalBool(FakePoWFlag.Name) {
			engine = ethash.New(ethash.Config{
				CacheDir:       stack.ResolvePath(eth.DefaultConfig.Ethash.CacheDir),
				CachesInMem:    eth.DefaultConfig.Ethash.CachesInMem,
				CachesOnDisk:   eth.DefaultConfig.Ethash.CachesOnDisk,
				DatasetDir:     stack.ResolvePath(eth.DefaultConfig.Ethash.DatasetDir),
				DatasetsInMem:  eth.DefaultConfig.Ethash.DatasetsInMem,
				DatasetsOnDisk: eth.DefaultConfig.Ethash.DatasetsOnDisk,
			}, nil, false)
		}
	}
	if gcmode := ctx.GlobalString(GCModeFlag.Name); gcmode != "full" && gcmode != "archive" {
		Fatalf("--%s must be either 'full' or 'archive'", GCModeFlag.Name)
	}
	cache := &core.CacheConfig{
		TrieCleanLimit:      eth.DefaultConfig.TrieCleanCache,
		TrieCleanNoPrefetch: ctx.GlobalBool(CacheNoPrefetchFlag.Name),
		TrieDirtyLimit:      eth.DefaultConfig.TrieDirtyCache,
		TrieDirtyDisabled:   ctx.GlobalString(GCModeFlag.Name) == "archive",
		TrieTimeLimit:       eth.DefaultConfig.TrieTimeout,
	}
	if ctx.GlobalIsSet(CacheFlag.Name) || ctx.GlobalIsSet(CacheTrieFlag.Name) {
		cache.TrieCleanLimit = ctx.GlobalInt(CacheFlag.Name) * ctx.GlobalInt(CacheTrieFlag.Name) / 100
	}
	if ctx.GlobalIsSet(CacheFlag.Name) || ctx.GlobalIsSet(CacheGCFlag.Name) {
		cache.TrieDirtyLimit = ctx.GlobalInt(CacheFlag.Name) * ctx.GlobalInt(CacheGCFlag.Name) / 100
	}
	vmcfg := vm.Config{EnablePreimageRecording: ctx.GlobalBool(VMEnableDebugFlag.Name)}
	chain, err = core.NewBlockChain(chainDb, cache, config, engine, vmcfg, nil)
	if err != nil {
		Fatalf("Can't create BlockChain: %v", err)
	}
	return chain, chainDb
}

// MakeConsolePreloads retrieves the absolute paths for the console JavaScript
// scripts to preload before starting.
func MakeConsolePreloads(ctx *cli.Context) []string {
	// Skip preloading if there's nothing to preload
	if ctx.GlobalString(PreloadJSFlag.Name) == "" {
		return nil
	}
	// Otherwise resolve absolute paths and return them
	var preloads []string

	assets := ctx.GlobalString(JSpathFlag.Name)
	for _, file := range strings.Split(ctx.GlobalString(PreloadJSFlag.Name), ",") {
		preloads = append(preloads, common.AbsolutePath(assets, strings.TrimSpace(file)))
	}
	return preloads
}

// MigrateFlags sets the global flag from a local flag when it's set.
// This is a temporary function used for migrating old command/flags to the
// new format.
//
// e.g. geth account new --keystore /tmp/mykeystore --lightkdf
//
// is equivalent after calling this method with:
//
// geth --keystore /tmp/mykeystore --lightkdf account new
//
// This allows the use of the existing configuration functionality.
// When all flags are migrated this function can be removed and the existing
// configuration functionality must be changed that is uses local flags
func MigrateFlags(action func(ctx *cli.Context) error) func(*cli.Context) error {
	return func(ctx *cli.Context) error {
		for _, name := range ctx.FlagNames() {
			if ctx.IsSet(name) {
				ctx.GlobalSet(name, ctx.String(name))
			}
		}
		return action(ctx)
	}
}<|MERGE_RESOLUTION|>--- conflicted
+++ resolved
@@ -241,7 +241,6 @@
 		Usage: "Public address for block mining BLS signatures (default = first account created)",
 		Value: "0",
 	}
-<<<<<<< HEAD
 	BLSwalletFlag = cli.BoolFlag{
 		Name: "blswallet",
 		Usage: "Use hardware wallet for BLS signing. Overrides blsbase",
@@ -250,7 +249,6 @@
 	DashboardEnabledFlag = cli.BoolFlag{
 		Name:  metrics.DashboardEnabledFlag,
 		Usage: "Enable the dashboard",
-=======
 	// Light server and client settings
 	LightServeFlag = cli.IntFlag{
 		Name:  "light.serve",
@@ -271,7 +269,6 @@
 		Name:  "light.maxpeers",
 		Usage: "Maximum number of light clients to serve, or light servers to attach to",
 		Value: eth.DefaultConfig.LightPeers,
->>>>>>> 9ee355da
 	}
 	UltraLightServersFlag = cli.StringFlag{
 		Name:  "ulc.servers",
