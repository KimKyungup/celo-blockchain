// Copyright 2017 The go-ethereum Authors
// This file is part of the go-ethereum library.
//
// The go-ethereum library is free software: you can redistribute it and/or modify
// it under the terms of the GNU Lesser General Public License as published by
// the Free Software Foundation, either version 3 of the License, or
// (at your option) any later version.
//
// The go-ethereum library is distributed in the hope that it will be useful,
// but WITHOUT ANY WARRANTY; without even the implied warranty of
// MERCHANTABILITY or FITNESS FOR A PARTICULAR PURPOSE. See the
// GNU Lesser General Public License for more details.
//
// You should have received a copy of the GNU Lesser General Public License
// along with the go-ethereum library. If not, see <http://www.gnu.org/licenses/>.

package core

import (
	"reflect"

	"github.com/ethereum/go-ethereum/common"
	"github.com/ethereum/go-ethereum/consensus/istanbul"
)

func (c *core) sendPrepare() {
	logger := c.logger.New("state", c.state, "cur_round", c.current.Round(), "cur_seq", c.current.Sequence(), "func", "sendPrepare")

	sub := c.current.Subject()
	encodedSubject, err := Encode(sub)
	if err != nil {
		logger.Error("Failed to encode", "subject", sub)
		return
	}
	logger.Trace("Sending prepare")
	c.broadcast(&istanbul.Message{
		Code: istanbul.MsgPrepare,
		Msg:  encodedSubject,
	})
}

func (c *core) verifyPreparedCertificate(preparedCertificate istanbul.PreparedCertificate) error {
	logger := c.logger.New("state", c.state, "cur_round", c.current.Round(), "cur_seq", c.current.Sequence(), "func", "verifyPreparedCertificate")

	// Validate the attached proposal
	if _, err := c.backend.Verify(preparedCertificate.Proposal); err != nil {
		return errInvalidPreparedCertificateProposal
	}

	if len(preparedCertificate.PrepareOrCommitMessages) > c.valSet.Size() || len(preparedCertificate.PrepareOrCommitMessages) < c.valSet.MinQuorumSize() {
		return errInvalidPreparedCertificateNumMsgs
	}

	seen := make(map[common.Address]bool)

	var view *istanbul.View
	for _, message := range preparedCertificate.PrepareOrCommitMessages {
		data, err := message.PayloadNoSig()
		if err != nil {
			return err
		}

		// Verify message signed by a validator
		signer, err := c.validateFn(data, message.Signature)
		if err != nil {
			return err
		}

		if signer != message.Address {
			return errInvalidPreparedCertificateMsgSignature
		}

		// Check for duplicate messages
		if seen[signer] {
			return errInvalidPreparedCertificateDuplicate
		}
		seen[signer] = true

		// Check that the message is a PREPARE or COMMIT message
		if message.Code != istanbul.MsgPrepare && message.Code != istanbul.MsgCommit {
			return errInvalidPreparedCertificateMsgCode
		}

		var subject *istanbul.Subject
		var committedSeal []byte // This is set if the message.Code == MsgCommit

		if message.Code == istanbul.MsgCommit {
			var committedSubject *istanbul.CommittedSubject
			err := message.Decode(&committedSubject)
			if err != nil {
				logger.Error("Failed to decode committedSubject in PREPARED certificate", "err", err)
				return err
			}
			subject = committedSubject.Subject
			committedSeal = committedSubject.CommittedSeal

			// Verify the committedSeal
			_, src := c.valSet.GetByAddress(signer)
			err = c.verifyCommittedSeal(subject.Digest, committedSeal, src)
			if err != nil {
				logger.Error("Commit seal did not contain signature from message signer.", "err", err)
				return err
			}
		} else {
			if err := message.Decode(&subject); err != nil {
				logger.Error("Failed to decode message in PREPARED certificate", "err", err)
				return err
			}
		}

		// Verify message for the proper sequence.
		if subject.View.Sequence.Cmp(c.currentView().Sequence) != 0 {
			return errInvalidPreparedCertificateMsgView
		}

		// Verify message for the proper proposal.
		if subject.Digest != preparedCertificate.Proposal.Hash() {
			return errInvalidPreparedCertificateDigestMismatch
		}

<<<<<<< HEAD
=======
		// Verify that the view is the same for all of the messages
		if view == nil {
			view = subject.View
		} else {
			if view.Cmp(subject.View) != 0 {
				return errInvalidPreparedCertificateInconsistentViews
			}
		}

		// If COMMIT message, verify valid committed seal.
		if message.Code == istanbul.MsgCommit {
			_, src := c.valSet.GetByAddress(signer)
			err := c.verifyCommittedSeal(subject.Digest, message.CommittedSeal, src)
			if err != nil {
				logger.Error("Commit seal did not contain signature from message signer.", "err", err)
				return err
			}
		}
>>>>>>> fdc970d7
	}
	return nil
}

func (c *core) handlePrepare(msg *istanbul.Message) error {
	logger := c.logger.New("state", c.state, "cur_round", c.current.Round(), "cur_seq", c.current.Sequence(), "func", "handlePrepare", "tag", "handleMsg")
	// Decode PREPARE message
	var prepare *istanbul.Subject
	err := msg.Decode(&prepare)
	if err != nil {
		return errFailedDecodePrepare
	}

	if err := c.checkMessage(istanbul.MsgPrepare, prepare.View); err != nil {
		return err
	}

	if err := c.verifyPrepare(prepare); err != nil {
		return err
	}

	c.acceptPrepare(msg)
	preparesAndCommits := c.current.GetPrepareOrCommitSize()
	minQuorumSize := c.valSet.MinQuorumSize()
	logger.Trace("Accepted prepare", "Number of prepares or commits", preparesAndCommits)

	// Change to Prepared state if we've received enough PREPARE messages and we are in earlier state
	// before Prepared state.
	// TODO(joshua): Remove state comparisons (or change the cmp function)
	if (preparesAndCommits >= minQuorumSize) && c.state.Cmp(StatePrepared) < 0 {
		if err := c.current.CreateAndSetPreparedCertificate(minQuorumSize); err != nil {
			logger.Error("Failed to create and set preprared certificate", "err", err)
			return err
		}
		logger.Trace("Got quorum prepares or commits", "tag", "stateTransition", "commits", c.current.Commits, "prepares", c.current.Prepares)
		c.setState(StatePrepared)
		c.sendCommit()
	}

	return nil
}

// verifyPrepare verifies if the received PREPARE message is equivalent to our subject
func (c *core) verifyPrepare(prepare *istanbul.Subject) error {
	logger := c.logger.New("state", c.state, "cur_round", c.current.Round(), "cur_seq", c.current.Sequence(), "func", "verifyPrepare")

	sub := c.current.Subject()
	if !reflect.DeepEqual(prepare, sub) {
		logger.Warn("Inconsistent subjects between PREPARE and proposal", "expected", sub, "got", prepare)
		return errInconsistentSubject
	}

	return nil
}

func (c *core) acceptPrepare(msg *istanbul.Message) error {
	logger := c.logger.New("from", msg.Address, "state", c.state, "cur_round", c.current.Round(), "cur_seq", c.current.Sequence(), "func", "acceptPrepare")

	// Add the PREPARE message to current round state
	if err := c.current.Prepares.Add(msg); err != nil {
		logger.Error("Failed to add PREPARE message to round state", "msg", msg, "err", err)
		return err
	}

	return nil
}<|MERGE_RESOLUTION|>--- conflicted
+++ resolved
@@ -118,8 +118,6 @@
 			return errInvalidPreparedCertificateDigestMismatch
 		}
 
-<<<<<<< HEAD
-=======
 		// Verify that the view is the same for all of the messages
 		if view == nil {
 			view = subject.View
@@ -128,17 +126,6 @@
 				return errInvalidPreparedCertificateInconsistentViews
 			}
 		}
-
-		// If COMMIT message, verify valid committed seal.
-		if message.Code == istanbul.MsgCommit {
-			_, src := c.valSet.GetByAddress(signer)
-			err := c.verifyCommittedSeal(subject.Digest, message.CommittedSeal, src)
-			if err != nil {
-				logger.Error("Commit seal did not contain signature from message signer.", "err", err)
-				return err
-			}
-		}
->>>>>>> fdc970d7
 	}
 	return nil
 }
