--- conflicted
+++ resolved
@@ -57,15 +57,12 @@
 		return
 	}
 
-<<<<<<< HEAD
-=======
 	committedSeal, err := c.generateCommittedSeal(sub.Digest)
 	if err != nil {
 		logger.Error("Failed to commit seal", "err", err)
 		return
 	}
 
->>>>>>> b0d7f149
 	istMsg := istanbul.Message{
 		Code:          istanbul.MsgCommit,
 		Msg:           encodedSubject,
