// Copyright 2017 The go-ethereum Authors
// This file is part of the go-ethereum library.
//
// The go-ethereum library is free software: you can redistribute it and/or modify
// it under the terms of the GNU Lesser General Public License as published by
// the Free Software Foundation, either version 3 of the License, or
// (at your option) any later version.
//
// The go-ethereum library is distributed in the hope that it will be useful,
// but WITHOUT ANY WARRANTY; without even the implied warranty of
// MERCHANTABILITY or FITNESS FOR A PARTICULAR PURPOSE. See the
// GNU Lesser General Public License for more details.
//
// You should have received a copy of the GNU Lesser General Public License
// along with the go-ethereum library. If not, see <http://www.gnu.org/licenses/>.

package core

import (
	"reflect"

	"github.com/ethereum/go-ethereum/common"
	"github.com/ethereum/go-ethereum/consensus/istanbul"
	"github.com/ethereum/go-ethereum/crypto/bls"
)

func (c *core) sendCommit() {
	logger := c.logger.New("state", c.state, "cur_round", c.current.Round(), "cur_seq", c.current.Sequence(), "func", "sendCommit")
	logger.Trace("Sending commit")
	sub := c.current.Subject()
	c.broadcastCommit(sub)
}

func (c *core) sendCommitForOldBlock(view *istanbul.View, digest common.Hash) {
	sub := &istanbul.Subject{
		View:   view,
		Digest: digest,
	}
	c.broadcastCommit(sub)
}

func (c *core) generateCommittedSeal(digest common.Hash) ([]byte, error) {
	seal := PrepareCommittedSeal(digest)
	committedSeal, err := c.backend.SignBlockHeader(seal)
	if err != nil {
		return nil, err
	}
	return committedSeal, nil
}

func (c *core) broadcastCommit(sub *istanbul.Subject) {
	logger := c.logger.New("state", c.state, "cur_round", c.current.Round(), "cur_seq", c.current.Sequence())

	encodedSubject, err := Encode(sub)
	if err != nil {
		logger.Error("Failed to encode", "subject", sub)
		return
	}
<<<<<<< HEAD

	istMsg := &istanbul.Message{
		Code: istanbul.MsgCommit,
		Msg:  encodedSubject,
	}

	// Add proof of consensus
	seal := PrepareCommittedSeal(sub.Digest)
	istMsg.CommittedSeal, err = c.backend.SignBlockHeader(seal)
	if err != nil {
		logger.Error("Failed to add commit seal to message", "msg", istMsg, "err", err)
		return
	}

	c.broadcast(istMsg)
=======
	istMsg := istanbul.Message{
		Code: istanbul.MsgCommit,
		Msg:  encodedSubject,
	}
	c.broadcast(&istMsg, func() ([]byte, error) { return c.generateCommittedSeal(sub.Digest) })
>>>>>>> 43fbedeb
}

func (c *core) handleCommit(msg *istanbul.Message) error {
	logger := c.logger.New("state", c.state, "cur_round", c.current.Round(), "cur_seq", c.current.Sequence(), "func", "handleCommit", "tag", "handleMsg")
	// Decode COMMIT message
	var commit *istanbul.Subject
	err := msg.Decode(&commit)
	if err != nil {
		return errFailedDecodeCommit
	}

	if err := c.checkMessage(istanbul.MsgCommit, commit.View); err != nil {
		return err
	}

	if err := c.verifyCommit(commit); err != nil {
		return err
	}

	_, validator := c.valSet.GetByAddress(msg.Address)
	if validator == nil {
		return errInvalidValidatorAddress
	}

	if err := c.verifyCommittedSeal(commit.Digest, msg.CommittedSeal, validator); err != nil {
		return errInvalidCommittedSeal
	}

	c.acceptCommit(msg)
	numberOfCommits := c.current.Commits.Size()
	minQuorumSize := c.valSet.MinQuorumSize()
	logger.Trace("Accepted commit", "Number of commits", numberOfCommits)

	// Commit the proposal once we have enough COMMIT messages and we are not in the Committed state.
	//
	// If we already have a proposal, we may have chance to speed up the consensus process
	// by committing the proposal without PREPARE messages.
	// TODO(joshua): Remove state comparisons (or change the cmp function)
	if numberOfCommits >= minQuorumSize && c.state.Cmp(StateCommitted) < 0 {
		logger.Trace("Got a quorum of commits", "tag", "stateTransition", "commits", c.current.Commits)
		c.commit()
	} else if c.current.GetPrepareOrCommitSize() >= minQuorumSize && c.state.Cmp(StatePrepared) < 0 {
		logger.Trace("Got enough prepares and commits to generate a PreparedCertificate")
		if err := c.current.CreateAndSetPreparedCertificate(minQuorumSize); err != nil {
			logger.Error("Failed to create and set preprared certificate", "err", err)
			return err
		}
	}

	return nil
}

// verifyCommit verifies if the received COMMIT message is equivalent to our subject
func (c *core) verifyCommit(commit *istanbul.Subject) error {
	logger := c.logger.New("state", c.state, "cur_round", c.current.Round(), "cur_seq", c.current.Sequence(), "func", "verifyCommit")

	sub := c.current.Subject()
	if !reflect.DeepEqual(commit, sub) {
		logger.Warn("Inconsistent subjects between commit and proposal", "expected", sub, "got", commit)
		return errInconsistentSubject
	}

	return nil
}

// verifyCommittedSeal verifies the commit seal in the received COMMIT message
func (c *core) verifyCommittedSeal(digest common.Hash, committedSeal []byte, src istanbul.Validator) error {
	seal := PrepareCommittedSeal(digest)
	return blscrypto.VerifySignature(src.BLSPublicKey(), seal, []byte{}, committedSeal, false)
}

func (c *core) acceptCommit(msg *istanbul.Message) error {
	logger := c.logger.New("from", msg.Address, "state", c.state, "cur_round", c.current.Round(), "cur_seq", c.current.Sequence(), "func", "acceptCommit")

	// Add the COMMIT message to current round state
	if err := c.current.Commits.Add(msg); err != nil {
		logger.Error("Failed to record commit message", "msg", msg, "err", err)
		return err
	}

	return nil
}<|MERGE_RESOLUTION|>--- conflicted
+++ resolved
@@ -56,29 +56,12 @@
 		logger.Error("Failed to encode", "subject", sub)
 		return
 	}
-<<<<<<< HEAD
 
-	istMsg := &istanbul.Message{
-		Code: istanbul.MsgCommit,
-		Msg:  encodedSubject,
-	}
-
-	// Add proof of consensus
-	seal := PrepareCommittedSeal(sub.Digest)
-	istMsg.CommittedSeal, err = c.backend.SignBlockHeader(seal)
-	if err != nil {
-		logger.Error("Failed to add commit seal to message", "msg", istMsg, "err", err)
-		return
-	}
-
-	c.broadcast(istMsg)
-=======
 	istMsg := istanbul.Message{
 		Code: istanbul.MsgCommit,
 		Msg:  encodedSubject,
 	}
 	c.broadcast(&istMsg, func() ([]byte, error) { return c.generateCommittedSeal(sub.Digest) })
->>>>>>> 43fbedeb
 }
 
 func (c *core) handleCommit(msg *istanbul.Message) error {
