// Copyright 2017 The go-ethereum Authors
// This file is part of the go-ethereum library.
//
// The go-ethereum library is free software: you can redistribute it and/or modify
// it under the terms of the GNU Lesser General Public License as published by
// the Free Software Foundation, either version 3 of the License, or
// (at your option) any later version.
//
// The go-ethereum library is distributed in the hope that it will be useful,
// but WITHOUT ANY WARRANTY; without even the implied warranty of
// MERCHANTABILITY or FITNESS FOR A PARTICULAR PURPOSE. See the
// GNU Lesser General Public License for more details.
//
// You should have received a copy of the GNU Lesser General Public License
// along with the go-ethereum library. If not, see <http://www.gnu.org/licenses/>.

package backend

import (
	"bytes"
	"errors"
	"fmt"
	"math/big"
	"strings"
	"time"

	"github.com/ethereum/go-ethereum/accounts/abi"
	"github.com/ethereum/go-ethereum/common"
	"github.com/ethereum/go-ethereum/consensus"
	"github.com/ethereum/go-ethereum/consensus/istanbul"
	istanbulCore "github.com/ethereum/go-ethereum/consensus/istanbul/core"
	"github.com/ethereum/go-ethereum/consensus/istanbul/validator"
	"github.com/ethereum/go-ethereum/contract_comm"
	contract_errors "github.com/ethereum/go-ethereum/contract_comm/errors"
	gpm "github.com/ethereum/go-ethereum/contract_comm/gasprice_minimum"
	"github.com/ethereum/go-ethereum/contract_comm/validators"
	"github.com/ethereum/go-ethereum/core"
	"github.com/ethereum/go-ethereum/core/state"
	"github.com/ethereum/go-ethereum/core/types"
	"github.com/ethereum/go-ethereum/crypto/bls"
	"github.com/ethereum/go-ethereum/log"
	"github.com/ethereum/go-ethereum/params"
	"github.com/ethereum/go-ethereum/rlp"
	"github.com/ethereum/go-ethereum/rpc"
	lru "github.com/hashicorp/golang-lru"
	"golang.org/x/crypto/sha3"
)

const (
	inmemorySnapshots      = 128 // Number of recent vote snapshots to keep in memory
	inmemoryPeers          = 40
	inmemoryMessages       = 1024
	mobileAllowedClockSkew = uint64(5)

	// This is taken from celo-monorepo/packages/protocol/build/<env>/contracts/LockedGold.json
	setCumulativeRewardWeightABI = `[{
		"constant": false,
		"inputs": [
			{
				"name": "blockReward",
				"type": "uint256"
			}
		],
		"name": "setCumulativeRewardWeight",
		"outputs": [],
		"payable": false,
		"stateMutability": "nonpayable",
		"type": "function"
		}]`

	// This is taken from celo-monorepo/packages/protocol/build/<env>/contracts/GoldToken.json
	increaseSupplyABI = `[{
		"constant": false,
		"inputs": [
		  {
			"name": "amount",
			"type": "uint256"
		  }
		],
		"name": "increaseSupply",
		"outputs": [],
		"payable": false,
		"stateMutability": "nonpayable",
		"type": "function"
		}]`

	// This is taken from celo-monorepo/packages/protocol/build/<env>/contracts/GoldToken.json
	totalSupplyABI = `[{
		"constant": true,
		"inputs": [],
		"name": "totalSupply",
		"outputs": [
		  {
			"name": "",
			"type": "uint256"
		  }
		],
		"payable": false,
		"stateMutability": "view",
		"type": "function"
	  }]`
)

var (
	// errInvalidProposal is returned when a prposal is malformed.
	errInvalidProposal = errors.New("invalid proposal")
	// errInvalidSignature is returned when given signature is not signed by given
	// address.
	errInvalidSignature = errors.New("invalid signature")
	// errUnknownBlock is returned when the list of validators or header is requested for a block
	// that is not part of the local blockchain.
	errUnknownBlock = errors.New("unknown block")
	// errUnauthorized is returned if a header is signed by a non authorized entity.
	errUnauthorized = errors.New("unauthorized")
	// errInvalidDifficulty is returned if the difficulty of a block is not 1
	errInvalidDifficulty = errors.New("invalid difficulty")
	// errInvalidExtraDataFormat is returned when the extra data format is incorrect
	errInvalidExtraDataFormat = errors.New("invalid extra data format")
	// errInvalidMixDigest is returned if a block's mix digest is not Istanbul digest.
	errInvalidMixDigest = errors.New("invalid Istanbul mix digest")
	// errInvalidNonce is returned if a block's nonce is invalid
	errInvalidNonce = errors.New("invalid nonce")
	// errCoinbase is returned if a block's coinbase is invalid
	errInvalidCoinbase = errors.New("invalid coinbase")
	// errInvalidUncleHash is returned if a block contains an non-empty uncle list.
	errInvalidUncleHash = errors.New("non empty uncle hash")
	// errInvalidTimestamp is returned if the timestamp of a block is lower than the previous block's timestamp + the minimum block period.
	errInvalidTimestamp = errors.New("invalid timestamp")
	// errInvalidVotingChain is returned if an authorization list is attempted to
	// be modified via out-of-range or non-contiguous headers.
	errInvalidVotingChain = errors.New("invalid voting chain")
	// errInvalidCommittedSeals is returned if the committed seal is not signed by any of parent validators.
	errInvalidCommittedSeals = errors.New("invalid committed seals")
	// errEmptyCommittedSeals is returned if the field of committed seals is zero.
	errEmptyCommittedSeals = errors.New("zero committed seals")
	// errMismatchTxhashes is returned if the TxHash in header is mismatch.
	errMismatchTxhashes = errors.New("mismatch transactions hashes")
	// errInvalidValidatorSetDiff is returned if the header contains invalid validator set diff
	errInvalidValidatorSetDiff = errors.New("invalid validator set diff")
	// errOldMessage is returned when the received announce message's block number is earlier
	// than a previous received message
	errOldAnnounceMessage = errors.New("old announce message")
	// errUnauthorizedAnnounceMessage is returned when the received announce message is from
	// an unregistered validator
	errUnauthorizedAnnounceMessage = errors.New("unauthorized announce message")
)

var (
	defaultDifficulty = big.NewInt(1)
	nilUncleHash      = types.CalcUncleHash(nil) // Always Keccak256(RLP([])) as uncles are meaningless outside of PoW.
	emptyNonce        = types.BlockNonce{}
	now               = time.Now

	inmemoryAddresses  = 20 // Number of recent addresses from ecrecover
	recentAddresses, _ = lru.NewARC(inmemoryAddresses)

	increaseSupplyFuncABI, _            = abi.JSON(strings.NewReader(increaseSupplyABI))
	totalSupplyFuncABI, _               = abi.JSON(strings.NewReader(totalSupplyABI))
	setCumulativeRewardWeightFuncABI, _ = abi.JSON(strings.NewReader(setCumulativeRewardWeightABI))
)

// Author retrieves the Ethereum address of the account that minted the given
// block, which may be different from the header's coinbase if a consensus
// engine is based on signatures.
func (sb *Backend) Author(header *types.Header) (common.Address, error) {
	return ecrecover(header)
}

// VerifyHeader checks whether a header conforms to the consensus rules of a
// given engine. Verifying the seal may be done optionally here, or explicitly
// via the VerifySeal method.
func (sb *Backend) VerifyHeader(chain consensus.ChainReader, header *types.Header, seal bool) error {
	return sb.verifyHeader(chain, header, nil)
}

// verifyHeader checks whether a header conforms to the consensus rules.The
// caller may optionally pass in a batch of parents (ascending order) to avoid
// looking those up from the database. This is useful for concurrently verifying
// a batch of new headers.
func (sb *Backend) verifyHeader(chain consensus.ChainReader, header *types.Header, parents []*types.Header) error {
	if header.Number == nil {
		return errUnknownBlock
	}

	// If the full chain isn't available (as on mobile devices), don't reject future blocks
	// This is due to potential clock skew
	allowedFutureBlockTime := uint64(now().Unix())
	if !chain.Config().FullHeaderChainAvailable {
		allowedFutureBlockTime = allowedFutureBlockTime + mobileAllowedClockSkew
	}

	// Don't waste time checking blocks from the future
	if header.Time > allowedFutureBlockTime {
		return consensus.ErrFutureBlock
	}

	// Ensure that the extra data format is satisfied
	if _, err := types.ExtractIstanbulExtra(header); err != nil {
		return errInvalidExtraDataFormat
	}

	// Ensure that the nonce is empty (Istanbul was originally using it for a candidate validator vote)
	if header.Nonce != (emptyNonce) {
		return errInvalidNonce
	}

	// Ensure that the mix digest is zero as we don't have fork protection currently
	if header.MixDigest != types.IstanbulDigest {
		return errInvalidMixDigest
	}
	// Ensure that the block doesn't contain any uncles which are meaningless in Istanbul
	if header.UncleHash != nilUncleHash {
		return errInvalidUncleHash
	}
	// Ensure that the block's difficulty is meaningful (may not be correct at this point)
	if header.Difficulty == nil || header.Difficulty.Cmp(defaultDifficulty) != 0 {
		return errInvalidDifficulty
	}

	return sb.verifyCascadingFields(chain, header, parents)
}

// verifyCascadingFields verifies all the header fields that are not standalone,
// rather depend on a batch of previous headers. The caller may optionally pass
// in a batch of parents (ascending order) to avoid looking those up from the
// database. This is useful for concurrently verifying a batch of new headers.
func (sb *Backend) verifyCascadingFields(chain consensus.ChainReader, header *types.Header, parents []*types.Header) error {
	// The genesis block is the always valid dead-end
	number := header.Number.Uint64()
	if number == 0 {
		return nil
	}
	// Ensure that the block's timestamp isn't too close to it's parent
	var parent *types.Header
	if len(parents) > 0 {
		parent = parents[len(parents)-1]
	} else {
		parent = chain.GetHeader(header.ParentHash, number-1)
	}
	if chain.Config().FullHeaderChainAvailable {

		if parent == nil || parent.Number.Uint64() != number-1 || parent.Hash() != header.ParentHash {
			return consensus.ErrUnknownAncestor
		}
		if parent.Time+sb.config.BlockPeriod > header.Time {
			return errInvalidTimestamp
		}
		// Verify validators in extraData. Validators in snapshot and extraData should be the same.
		if err := sb.verifySigner(chain, header, parents); err != nil {
			return err
		}
	}

	return sb.verifyCommittedSeals(chain, header, parents)
}

// VerifyHeaders is similar to VerifyHeader, but verifies a batch of headers
// concurrently. The method returns a quit channel to abort the operations and
// a results channel to retrieve the async verifications (the order is that of
// the input slice).
func (sb *Backend) VerifyHeaders(chain consensus.ChainReader, headers []*types.Header, seals []bool) (chan<- struct{}, <-chan error) {
	abort := make(chan struct{})
	results := make(chan error, len(headers))
	go func() {
		for i, header := range headers {
			err := sb.verifyHeader(chain, header, headers[:i])

			select {
			case <-abort:
				return
			case results <- err:
			}
		}
	}()
	return abort, results
}

// VerifyUncles verifies that the given block's uncles conform to the consensus
// rules of a given engine.
func (sb *Backend) VerifyUncles(chain consensus.ChainReader, block *types.Block) error {
	if len(block.Uncles()) > 0 {
		return errInvalidUncleHash
	}
	return nil
}

// verifySigner checks whether the signer is in parent's validator set
func (sb *Backend) verifySigner(chain consensus.ChainReader, header *types.Header, parents []*types.Header) error {
	// Verifying the genesis block is not supported
	number := header.Number.Uint64()
	if number == 0 {
		return errUnknownBlock
	}

	// Retrieve the snapshot needed to verify this header and cache it
	snap, err := sb.snapshot(chain, number-1, header.ParentHash, parents)
	if err != nil {
		return err
	}

	// resolve the authorization key and check against signers
	signer, err := ecrecover(header)
	if err != nil {
		return err
	}

	// Signer should be in the validator set of previous block's extraData.
	if _, v := snap.ValSet.GetByAddress(signer); v == nil {
		return errUnauthorized
	}
	return nil
}

// verifyCommittedSeals checks whether every committed seal is signed by one of the parent's validators
func (sb *Backend) verifyCommittedSeals(chain consensus.ChainReader, header *types.Header, parents []*types.Header) error {
	number := header.Number.Uint64()
	// We don't need to verify committed seals in the genesis block
	if number == 0 {
		return nil
	}

	// Retrieve the snapshot needed to verify this header and cache it
	snap, err := sb.snapshot(chain, number-1, header.ParentHash, parents)
	if err != nil {
		return err
	}

	extra, err := types.ExtractIstanbulExtra(header)
	if err != nil {
		return err
	}
	// The length of Committed seals should be larger than 0
	if len(extra.CommittedSeal) == 0 {
		return errEmptyCommittedSeals
	}

	validators := snap.ValSet.Copy()
	// Check whether the committed seals are generated by parent's validators

	proposalSeal := istanbulCore.PrepareCommittedSeal(header.Hash())
	// 1. Get committed seals from current header
	myValidatorIndex, myValidator := validators.GetByAddress(sb.Address())
	publicKeys := [][]byte{}
	for i := 0; i < snap.ValSet.PaddedSize(); i++ {
		if extra.Bitmap.Bit(i) == 1 {
			pubKey := validators.GetByIndex(uint64(i)).BLSPublicKey()
			if myValidatorIndex >= 0 && bytes.Equal(pubKey, myValidator.BLSPublicKey()) {
				sb.logger.Debug("Our backend participated in consensus", "number", number)
			}
			publicKeys = append(publicKeys, pubKey)
		}
	}

	// The length of validSeal should be larger than number of faulty node + 1
	if len(publicKeys) < snap.ValSet.MinQuorumSize() {
		sb.logger.Error("not enough signatures to form a quorum", "public keys", len(publicKeys), "minimum quorum size", snap.ValSet.MinQuorumSize())
		return errInvalidCommittedSeals
	}
	err = blscrypto.VerifyAggregatedSignature(publicKeys, proposalSeal, []byte{}, extra.CommittedSeal, false)
	if err != nil {
		sb.logger.Error("couldn't verify aggregated signature", "err", err)
		return errInvalidSignature
	}

	return nil
}

// VerifySeal checks whether the crypto seal on a header is valid according to
// the consensus rules of the given engine.
func (sb *Backend) VerifySeal(chain consensus.ChainReader, header *types.Header) error {
	// get parent header and ensure the signer is in parent's validator set
	number := header.Number.Uint64()
	if number == 0 {
		return errUnknownBlock
	}

	// ensure that the difficulty equals to defaultDifficulty
	if header.Difficulty.Cmp(defaultDifficulty) != 0 {
		return errInvalidDifficulty
	}
	return sb.verifySigner(chain, header, nil)
}

// Prepare initializes the consensus fields of a block header according to the
// rules of a particular engine. The changes are executed inline.
func (sb *Backend) Prepare(chain consensus.ChainReader, header *types.Header) error {
	// unused fields, force to set to empty
	header.Coinbase = sb.address
	header.Nonce = emptyNonce
	header.MixDigest = types.IstanbulDigest

	// copy the parent extra data as the header extra data
	number := header.Number.Uint64()
	parent := chain.GetHeader(header.ParentHash, number-1)
	if parent == nil {
		return consensus.ErrUnknownAncestor
	}
	// use the same difficulty for all blocks
	header.Difficulty = defaultDifficulty

	// set header's timestamp
	header.Time = parent.Time + sb.config.BlockPeriod
	now := uint64(now().Unix())
	if header.Time < now {
		header.Time = now
	}

	// wait for the timestamp of header, use this to adjust the block period
	delay := time.Unix(header.Time.Int64(), 0).Sub(now())
	time.Sleep(delay)
	return nil
}

// UpdateValSetDiff will update the validator set diff in the header, if the mined header is the last block of the epoch
func (sb *Backend) UpdateValSetDiff(chain consensus.ChainReader, header *types.Header, state *state.StateDB) error {
	// If this is the last block of the epoch, then get the validator set diff, to save into the header
	log.Trace("Called UpdateValSetDiff", "number", header.Number.Uint64(), "epoch", sb.config.Epoch)
	if istanbul.IsLastBlockOfEpoch(header.Number.Uint64(), sb.config.Epoch) {
		newValSet, err := validators.GetValidatorSet(header, state)
		if err != nil {
			log.Error("Istanbul.Finalize - Error in retrieving the validator set. Using the previous epoch's validator set", "err", err)
		} else {
			// Get the last epoch's validator set
			snap, err := sb.snapshot(chain, header.Number.Uint64()-1, header.ParentHash, nil)
			if err != nil {
				return err
			}

			// add validators in snapshot to extraData's validators section
			extra, err := assembleExtra(header, snap.validators(), newValSet)
			if err != nil {
				return err
			}
			header.Extra = extra
			return nil
		}
	}
	// If it's not the last block or we were unable to pull the new validator set, then the validator set diff should be empty
	extra, err := assembleExtra(header, []istanbul.ValidatorData{}, []istanbul.ValidatorData{})
	if err != nil {
		return err
	}
	header.Extra = extra
	return nil
}

// TODO(brice): This needs a comment.
func (sb *Backend) IsLastBlockOfEpoch(header *types.Header) bool {
	return istanbul.IsLastBlockOfEpoch(header.Number.Uint64(), sb.config.Epoch)
}

// Finalize runs any post-transaction state modifications (e.g. block rewards)
// but does not assemble the block.
//
// Note: The block header and state database might be updated to reflect any
// consensus rules that happen at finalization (e.g. block rewards).
func (sb *Backend) Finalize(chain consensus.ChainReader, header *types.Header, state *state.StateDB, txs []*types.Transaction,
	uncles []*types.Header) {
	header.Root = state.IntermediateRoot(chain.Config().IsEIP158(header.Number))
	header.UncleHash = types.CalcUncleHash(nil)
}

// FinalizeAndAssemble runs any post-transaction state modifications (e.g. block
// rewards) and assembles the final block.
//
// Note: The block header and state database might be updated to reflect any
// consensus rules that happen at finalization (e.g. block rewards).
func (sb *Backend) FinalizeAndAssemble(chain consensus.ChainReader, header *types.Header, state *state.StateDB, txs []*types.Transaction,
	uncles []*types.Header, receipts []*types.Receipt, randomness *types.Randomness) (*types.Block, error) {

	// Trigger an update to the gas price minimum in the GasPriceMinimum contract based on block congestion
	updatedGasPriceMinimum, err := gpm.UpdateGasPriceMinimum(header, state)
	if err == contract_errors.ErrSmartContractNotDeployed || err == contract_errors.ErrRegistryContractNotDeployed {
		log.Debug("Error in updating gas price minimum", "error", err, "updatedGasPriceMinimum", updatedGasPriceMinimum)
	} else if err != nil {
		log.Error("Error in updating gas price minimum", "error", err, "updatedGasPriceMinimum", updatedGasPriceMinimum)
	}

	goldTokenAddress, err := contract_comm.GetRegisteredAddress(params.GoldTokenRegistryId, header, state)
	if err == contract_errors.ErrSmartContractNotDeployed || err == contract_errors.ErrRegistryContractNotDeployed {
		log.Debug("Registry address lookup failed", "err", err)
	} else if err != nil {
		log.Error(err.Error())
	}
	// Add block rewards only if goldtoken smart contract has been initialized
	if goldTokenAddress != nil {
		totalBlockRewards := big.NewInt(0)

		infrastructureBlockReward := big.NewInt(params.Ether)
		governanceAddress, err := contract_comm.GetRegisteredAddress(params.GovernanceRegistryId, header, state)
		if err == contract_errors.ErrSmartContractNotDeployed {
			log.Debug("Registry address lookup failed", "err", err)
		} else if err != nil {
			log.Error(err.Error())
		}

		if governanceAddress != nil {
			state.AddBalance(*governanceAddress, infrastructureBlockReward)
			totalBlockRewards.Add(totalBlockRewards, infrastructureBlockReward)
		}

		stakerBlockReward := big.NewInt(params.Ether)
		lockedGoldAddress, err := contract_comm.GetRegisteredAddress(params.LockedGoldRegistryId, header, state)
		if err == contract_errors.ErrSmartContractNotDeployed {
			log.Debug("Registry address lookup failed", "err", err, "contract id", params.LockedGoldRegistryId)
		} else if err != nil {
			log.Error(err.Error())
		}

		if lockedGoldAddress != nil {
			state.AddBalance(*lockedGoldAddress, stakerBlockReward)
			totalBlockRewards.Add(totalBlockRewards, stakerBlockReward)
			_, err := contract_comm.MakeCallWithAddress(*lockedGoldAddress, setCumulativeRewardWeightFuncABI, "setCumulativeRewardWeight", []interface{}{stakerBlockReward}, nil, 1000000, common.Big0, header, state)
			if err != nil {
				log.Error("Unable to send epoch rewards to LockedGold", "err", err)
				return nil, err
			}
		}

		// Update totalSupply of GoldToken.
		if totalBlockRewards.Cmp(common.Big0) > 0 {
			var totalSupply *big.Int
			if _, err := contract_comm.MakeStaticCallWithAddress(*goldTokenAddress, totalSupplyFuncABI, "totalSupply", []interface{}{}, &totalSupply, 1000000, header, state); err != nil || totalSupply == nil {
				log.Error("Unable to retrieve total supply from the Gold token smart contract", "err", err)
				return nil, err
			}
			if totalSupply.Cmp(common.Big0) == 0 { // totalSupply not yet initialized
				data, err := sb.db.Get(core.DBGenesisSupplyKey)
				if err != nil {
					log.Error("Unable to fetch genesisSupply from db", "err", err)
					return nil, err
				}
				genesisSupply := new(big.Int)
				genesisSupply.SetBytes(data)
				totalBlockRewards.Add(totalBlockRewards, genesisSupply)
			}
			if _, err := contract_comm.MakeCallWithAddress(*goldTokenAddress, increaseSupplyFuncABI, "increaseSupply", []interface{}{totalBlockRewards}, nil, 1000000, common.Big0, header, state); err != nil {
				log.Error("Unable to increment goldTotalSupply for block reward", "err", err)
				return nil, err
			}
		}
	}

	header.Root = state.IntermediateRoot(chain.Config().IsEIP158(header.Number))
	header.UncleHash = types.CalcUncleHash(nil)

	// Assemble and return the final block for sealing
	return types.NewBlock(header, txs, nil, receipts, randomness), nil
}

// Seal generates a new block for the given input block with the local miner's
// seal place on top.
func (sb *Backend) Seal(chain consensus.ChainReader, block *types.Block, results chan<- *types.Block, stop <-chan struct{}) error {
	// update the block header timestamp and signature and propose the block to core engine
	header := block.Header()
	number := header.Number.Uint64()

	// Bail out if we're unauthorized to sign a block
	snap, err := sb.snapshot(chain, number-1, header.ParentHash, nil)
	if err != nil {
		return err
	}
	if _, v := snap.ValSet.GetByAddress(sb.address); v == nil {
		return errUnauthorized
	}

	parent := chain.GetHeader(header.ParentHash, number-1)
	if parent == nil {
		return consensus.ErrUnknownAncestor
	}
	block, err = sb.updateBlock(parent, block)
	if err != nil {
		return err
	}

<<<<<<< HEAD
	// wait for the timestamp of header, use this to adjust the block period
	delay := time.Unix(int64(block.Header().Time), 0).Sub(now())
	select {
	case <-time.After(delay):
	case <-stop:
		return nil
	}

=======
>>>>>>> ab0ea485
	// get the proposed block hash and clear it if the seal() is completed.
	sb.sealMu.Lock()
	sb.proposedBlockHash = block.Hash()
	clear := func() {
		sb.proposedBlockHash = common.Hash{}
		sb.sealMu.Unlock()
	}

	// post block into Istanbul engine
	go sb.EventMux().Post(istanbul.RequestEvent{
		Proposal: block,
	})

	go func() {
		defer clear()
		for {
			select {
			case result := <-sb.commitCh:
				// Somehow, the block `result` coming from commitCh can be null
				// if the block hash and the hash from channel are the same,
				// return the result. Otherwise, keep waiting the next hash.
				if result != nil && block.Hash() == result.Hash() {
					results <- result
					return
				}
			case <-stop:
				return
			}
		}
	}()
	return nil
}

// CalcDifficulty is the difficulty adjustment algorithm. It returns the difficulty
// that a new block should have based on the previous blocks in the chain and the
// current signer.
func (sb *Backend) CalcDifficulty(chain consensus.ChainReader, time uint64, parent *types.Header) *big.Int {
	return defaultDifficulty
}

// SealHash returns the hash of a block prior to it being sealed.
func (sb *Backend) SealHash(header *types.Header) common.Hash {
	return sigHash(header)
}

// update timestamp and signature of the block based on its number of transactions
func (sb *Backend) updateBlock(parent *types.Header, block *types.Block) (*types.Block, error) {
	header := block.Header()
	// sign the hash
	seal, err := sb.Sign(sigHash(header).Bytes())
	if err != nil {
		return nil, err
	}

	err = writeSeal(header, seal)
	if err != nil {
		return nil, err
	}

	return block.WithSeal(header), nil
}

// APIs returns the RPC APIs this consensus engine provides.
func (sb *Backend) APIs(chain consensus.ChainReader) []rpc.API {
	return []rpc.API{{
		Namespace: "istanbul",
		Version:   "1.0",
		Service:   &API{chain: chain, istanbul: sb},
		Public:    true,
	}}
}

func (sb *Backend) SetChain(chain consensus.ChainReader, currentBlock func() *types.Block) {
	sb.chain = chain
	sb.currentBlock = currentBlock
}

// Start implements consensus.Istanbul.Start
func (sb *Backend) Start(hasBadBlock func(common.Hash) bool,
	stateAt func(common.Hash) (*state.StateDB, error), processBlock func(*types.Block, *state.StateDB) (types.Receipts, []*types.Log, uint64, error),
	validateState func(*types.Block, *state.StateDB, types.Receipts, uint64) error) error {
	sb.coreMu.Lock()
	defer sb.coreMu.Unlock()
	if sb.coreStarted {
		return istanbul.ErrStartedEngine
	}

	// clear previous data
	sb.proposedBlockHash = common.Hash{}
	if sb.commitCh != nil {
		close(sb.commitCh)
	}
	sb.commitCh = make(chan *types.Block, 1)

	sb.hasBadBlock = hasBadBlock
	sb.stateAt = stateAt
	sb.processBlock = processBlock
	sb.validateState = validateState

	if err := sb.core.Start(); err != nil {
		return err
	}

	sb.coreStarted = true

	go sb.sendAnnounceMsgs()

	return nil
}

// Stop implements consensus.Istanbul.Stop
func (sb *Backend) Stop() error {
	sb.coreMu.Lock()
	defer sb.coreMu.Unlock()
	if !sb.coreStarted {
		return istanbul.ErrStoppedEngine
	}
	if err := sb.core.Stop(); err != nil {
		return err
	}
	sb.coreStarted = false

	sb.announceQuit <- struct{}{}
	sb.announceWg.Wait()
	return nil
}

// snapshot retrieves the validator set needed to sign off on the block immediately after 'number'.  E.g. if you need to find the validator set that needs to sign off on block 6,
// this method should be called with number set to 5.
//
// hash - The requested snapshot's block's hash
// number - The requested snapshot's block number
// parents - (Optional argument) An array of headers from directly previous blocks.
func (sb *Backend) snapshot(chain consensus.ChainReader, number uint64, hash common.Hash, parents []*types.Header) (*Snapshot, error) {
	// Search for a snapshot in memory or on disk
	var (
		headers   []*types.Header
		header    *types.Header
		snap      *Snapshot
		blockHash common.Hash
	)

	numberIter := number

	// If numberIter is not the last block of an epoch, then adjust it to be the last block of the previous epoch
	if !istanbul.IsLastBlockOfEpoch(numberIter, sb.config.Epoch) {
		epochNum := istanbul.GetEpochNumber(numberIter, sb.config.Epoch)
		numberIter = istanbul.GetEpochLastBlockNumber(epochNum-1, sb.config.Epoch)
	}

	// At this point, numberIter will always be the last block number of an epoch.  Namely, it will be
	// block numbers where the header contains the validator set diff.
	// Note that block 0 (the genesis block) is one of those headers.  It contains the initial set of validators in the
	// 'addedValidators' field in the header.

	// Retrieve the most recent cached or on disk snapshot.
	for ; ; numberIter = numberIter - sb.config.Epoch {
		// If an in-memory snapshot was found, use that
		if s, ok := sb.recents.Get(numberIter); ok {
			snap = s.(*Snapshot)
			break
		}

		if numberIter == number {
			blockHash = hash
		} else {
			header = chain.GetHeaderByNumber(numberIter)
			if header == nil {
				log.Trace("Unable to find header in chain", "number", number)
			} else {
				blockHash = chain.GetHeaderByNumber(numberIter).Hash()
			}
		}

		if (blockHash != common.Hash{}) {
			if s, err := loadSnapshot(sb.config.Epoch, sb.db, blockHash); err == nil {
				log.Trace("Loaded validator set snapshot from disk", "number", numberIter, "hash", blockHash)
				snap = s
				break
			}
		}

		if numberIter == 0 {
			break
		}

		// Panic if numberIter underflows (becomes greater than number).
		if numberIter > number {
			panic(fmt.Sprintf("There is a bug in the code.  NumberIter underflowed, and should of stopped at 0.  NumberIter: %v, number: %v", numberIter, number))
		}
	}

	// If snapshot is still nil, then create a snapshot from genesis block
	if snap == nil {
		log.Debug("Snapshot is nil, creating from genesis")
		// Panic if the numberIter does not equal 0
		if numberIter != 0 {
			panic(fmt.Sprintf("There is a bug in the code.  NumberIter should be 0.  NumberIter: %v", numberIter))
		}

		genesis := chain.GetHeaderByNumber(0)

		istanbulExtra, err := types.ExtractIstanbulExtra(genesis)
		if err != nil {
			log.Error("Unable to extract istanbul extra", "err", err)
			return nil, err
		}

		// The genesis block should have an empty RemovedValidators set.  If not, throw an error
		if istanbulExtra.RemovedValidators.BitLen() != 0 {
			log.Error("Genesis block has a non empty RemovedValidators set")
			return nil, errInvalidValidatorSetDiff
		}

		validators, err := istanbul.CombineIstanbulExtraToValidatorData(istanbulExtra.AddedValidators, istanbulExtra.AddedValidatorsPublicKeys)
		if err != nil {
			log.Error("Cannot construct validators data from istanbul extra")
			return nil, errInvalidValidatorSetDiff
		}
		snap = newSnapshot(sb.config.Epoch, 0, genesis.Hash(), validator.NewSet(validators, sb.config.ProposerPolicy))

		if err := snap.store(sb.db); err != nil {
			log.Error("Unable to store snapshot", "err", err)
			return nil, err
		}
	}

	log.Trace("Most recent snapshot found", "number", numberIter)
	// Calculate the returned snapshot by applying epoch headers' val set diffs to the intermediate snapshot (the one that is retreived/created from above).
	// This will involve retrieving all of those headers into an array, and then call snapshot.apply on that array and the intermediate snapshot.
	// Note that the callee of this method may have passed in a set of previous headers, so we may be able to use some of them.
	for numberIter+sb.config.Epoch <= number {
		numberIter += sb.config.Epoch

		log.Trace("Retrieving ancestor header", "number", number, "numberIter", numberIter, "parents size", len(parents))
		inParents := -1
		for i := len(parents) - 1; i >= 0; i-- {
			if parents[i].Number.Uint64() == numberIter {
				inParents = i
				break
			}
		}
		if inParents >= 0 {
			header = parents[inParents]
			log.Trace("Retrieved header from parents param", "header num", header.Number.Uint64())
		} else {
			header = chain.GetHeaderByNumber(numberIter)
			if header == nil {
				log.Error("The header retrieved from the chain is nil", "block num", numberIter)
				return nil, errUnknownBlock
			}
		}

		headers = append(headers, header)
	}

	if len(headers) > 0 {
		var err error
		snap, err = snap.apply(headers, sb.db)
		if err != nil {
			log.Error("Unable to apply headers to snapshots", "headers", headers)
			return nil, err
		}

		sb.recents.Add(numberIter, snap)
	}
	// Make a copy of the snapshot to return, since a few fields will be modified.
	// The original snap is probably stored within the LRU cache, so we don't want to
	// modify that one.
	returnSnap := snap.copy()

	returnSnap.Number = number
	returnSnap.Hash = hash

	return returnSnap, nil
}

// FIXME: Need to update this for Istanbul
// sigHash returns the hash which is used as input for the Istanbul
// signing. It is the hash of the entire header apart from the 65 byte signature
// contained at the end of the extra data.
//
// Note, the method requires the extra data to be at least 65 bytes, otherwise it
// panics. This is done to avoid accidentally using both forms (signature present
// or not), which could be abused to produce different hashes for the same header.
func sigHash(header *types.Header) (hash common.Hash) {
	hasher := sha3.NewLegacyKeccak256()

	// Clean seal is required for calculating proposer seal.
	rlp.Encode(hasher, types.IstanbulFilteredHeader(header, false))
	hasher.Sum(hash[:0])
	return hash
}

// ecrecover extracts the Ethereum account address from a signed header.
func ecrecover(header *types.Header) (common.Address, error) {
	hash := header.Hash()
	if addr, ok := recentAddresses.Get(hash); ok {
		return addr.(common.Address), nil
	}

	// Retrieve the signature from the header extra-data
	istanbulExtra, err := types.ExtractIstanbulExtra(header)
	if err != nil {
		return common.Address{}, err
	}

	addr, err := istanbul.GetSignatureAddress(sigHash(header).Bytes(), istanbulExtra.Seal)
	if err != nil {
		return addr, err
	}
	recentAddresses.Add(hash, addr)
	return addr, nil
}

// assembleExtra returns a extra-data of the given header and validators
func assembleExtra(header *types.Header, oldValSet []istanbul.ValidatorData, newValSet []istanbul.ValidatorData) ([]byte, error) {
	var buf bytes.Buffer

	// compensate the lack bytes if header.Extra is not enough IstanbulExtraVanity bytes.
	if len(header.Extra) < types.IstanbulExtraVanity {
		header.Extra = append(header.Extra, bytes.Repeat([]byte{0x00}, types.IstanbulExtraVanity-len(header.Extra))...)
	}
	buf.Write(header.Extra[:types.IstanbulExtraVanity])

	addedValidators, removedValidators := istanbul.ValidatorSetDiff(oldValSet, newValSet)

	addedValidatorsAddresses, addedValidatorsPublicKeys := istanbul.SeparateValidatorDataIntoIstanbulExtra(addedValidators)

	if len(addedValidators) > 0 || removedValidators.BitLen() > 0 {
		oldValidatorsAddresses, _ := istanbul.SeparateValidatorDataIntoIstanbulExtra(oldValSet)
		newValidatorsAddresses, _ := istanbul.SeparateValidatorDataIntoIstanbulExtra(newValSet)
		log.Debug("Setting istanbul header validator fields", "oldValSet", common.ConvertToStringSlice(oldValidatorsAddresses), "newValSet", common.ConvertToStringSlice(newValidatorsAddresses),
			"addedValidators", common.ConvertToStringSlice(addedValidatorsAddresses), "removedValidators", removedValidators.Text(16))
	}

	ist := &types.IstanbulExtra{
		AddedValidators:           addedValidatorsAddresses,
		AddedValidatorsPublicKeys: addedValidatorsPublicKeys,
		RemovedValidators:         removedValidators,
		Seal:                      []byte{},
		CommittedSeal:             []byte{},
	}

	payload, err := rlp.EncodeToBytes(&ist)
	if err != nil {
		return nil, err
	}

	return append(buf.Bytes(), payload...), nil
}

// writeSeal writes the extra-data field of the given header with the given seals.
func writeSeal(h *types.Header, seal []byte) error {
	if len(seal)%types.IstanbulExtraSeal != 0 {
		return errInvalidSignature
	}

	istanbulExtra, err := types.ExtractIstanbulExtra(h)
	if err != nil {
		return err
	}

	istanbulExtra.Seal = seal
	payload, err := rlp.EncodeToBytes(&istanbulExtra)
	if err != nil {
		return err
	}

	h.Extra = append(h.Extra[:types.IstanbulExtraVanity], payload...)
	return nil
}

// writeCommittedSeals writes the extra-data field of a block header with given committed seals.
func writeCommittedSeals(h *types.Header, bitmap *big.Int, committedSeals []byte) error {
	if len(committedSeals) == 0 {
		return errInvalidCommittedSeals
	}

	if len(committedSeals) != types.IstanbulExtraCommittedSeal {
		return errInvalidCommittedSeals
	}

	istanbulExtra, err := types.ExtractIstanbulExtra(h)
	if err != nil {
		return err
	}

	istanbulExtra.CommittedSeal = make([]byte, len(committedSeals))
	copy(istanbulExtra.CommittedSeal, committedSeals)
	istanbulExtra.Bitmap = big.NewInt(0)
	istanbulExtra.Bitmap.Set(bitmap)

	payload, err := rlp.EncodeToBytes(&istanbulExtra)
	if err != nil {
		return err
	}

	h.Extra = append(h.Extra[:types.IstanbulExtraVanity], payload...)
	return nil
}<|MERGE_RESOLUTION|>--- conflicted
+++ resolved
@@ -400,13 +400,13 @@
 
 	// set header's timestamp
 	header.Time = parent.Time + sb.config.BlockPeriod
-	now := uint64(now().Unix())
-	if header.Time < now {
-		header.Time = now
+	nowTime := uint64(now().Unix())
+	if header.Time < nowTime {
+		header.Time = nowTime
 	}
 
 	// wait for the timestamp of header, use this to adjust the block period
-	delay := time.Unix(header.Time.Int64(), 0).Sub(now())
+	delay := time.Unix(int64(header.Time), 0).Sub(now())
 	time.Sleep(delay)
 	return nil
 }
@@ -573,17 +573,6 @@
 		return err
 	}
 
-<<<<<<< HEAD
-	// wait for the timestamp of header, use this to adjust the block period
-	delay := time.Unix(int64(block.Header().Time), 0).Sub(now())
-	select {
-	case <-time.After(delay):
-	case <-stop:
-		return nil
-	}
-
-=======
->>>>>>> ab0ea485
 	// get the proposed block hash and clear it if the seal() is completed.
 	sb.sealMu.Lock()
 	sb.proposedBlockHash = block.Hash()
