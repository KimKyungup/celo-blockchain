--- conflicted
+++ resolved
@@ -45,17 +45,9 @@
 func (sb *Backend) HandleMsg(addr common.Address, msg p2p.Msg, peer consensus.Peer) (bool, error) {
 	logger := sb.logger.New("func", "HandleMsg")
 
-<<<<<<< HEAD
 	if !istanbul.IsIstanbulMsg(msg) {
 		return false, nil
 	}
-=======
-	if istanbul.IsIstanbulMsg(msg) {
-		// Only a running validator or proxy should handle consensus messages
-		if (msg.Code == istanbul.ConsensusMsg) && (!sb.IsValidating() && !sb.IsProxy()) {
-			return true, istanbul.ErrStoppedEngine
-		}
->>>>>>> 6bacbac3
 
 	var data []byte
 	if err := msg.Decode(&data); err != nil {
@@ -65,10 +57,14 @@
 
 	// Handle messages as proxy
 	if sb.IsProxy() {
-		// Handle DelegateSign here rather than in proxy engine b/c of handling metho
+		// Handle DelegateSign here rather than in proxy engine b/c of handling method
 		if msg.Code == istanbul.DelegateSignMsg {
-<<<<<<< HEAD
-			go sb.delegateSignFeed.Send(istanbul.MessageEvent{Payload: data})
+			if sb.shouldHandleDelegateSign(peer) {
+				go sb.delegateSignFeed.Send(istanbul.MessageEvent{Payload: data})
+				return true, nil
+			}
+			logger.Warn("Bad delegate sign message", "peer", peer)
+			// Do not return an error, otherwise bad ethstat setup might cause disconnecting from proxy
 			return true, nil
 		}
 		// This will handle the following messages:
@@ -93,7 +89,7 @@
 		}
 		return true, nil
 	case istanbul.DelegateSignMsg:
-		if sb.shouldHandleDelegateSign() {
+		if sb.shouldHandleDelegateSign(peer) {
 			go sb.delegateSignFeed.Send(istanbul.MessageEvent{Payload: data})
 			return true, nil
 		}
@@ -122,64 +118,8 @@
 	return false, nil
 }
 
-func (sb *Backend) shouldHandleDelegateSign() bool {
-	return sb.IsProxy() || sb.IsProxiedValidator()
-=======
-			if sb.shouldHandleDelegateSign(peer) {
-				go sb.delegateSignFeed.Send(istanbul.MessageEvent{Payload: data})
-				return true, nil
-			}
-			logger.Warn("Bad delegate sign message", "peer", peer)
-			// Do not return an error, otherwise bad ethstat setup might cause disconnecting from proxy
-			return true, nil
-		}
-
-		if sb.IsProxy() {
-			// This will handle the following messages:
-			// 1) ValEnodesShareMsg
-			// 2) FwdMsg
-			// 3) ConsensusMsg
-			// 4) EnodeCertificateMsg
-			handled, error := sb.proxyEngine.HandleMsg(peer, msg.Code, data)
-			if handled {
-				return handled, error
-			}
-		} else if sb.IsValidating() {
-			if msg.Code == istanbul.ConsensusMsg {
-				go sb.istanbulEventMux.Post(istanbul.MessageEvent{
-					Payload: data,
-				})
-				return true, nil
-			} else if msg.Code == istanbul.EnodeCertificateMsg {
-				go sb.handleEnodeCertificateMsg(peer, data)
-				return true, nil
-			}
-		}
-
-		// Handle gossip messages (which ALL node types, other than light nodes, need to handle)
-		if msg.Code == istanbul.QueryEnodeMsg {
-			go sb.handleQueryEnodeMsg(addr, peer, data)
-			return true, nil
-		} else if msg.Code == istanbul.VersionCertificatesMsg {
-			go sb.handleVersionCertificatesMsg(addr, peer, data)
-			return true, nil
-		} else if msg.Code == istanbul.ValidatorHandshakeMsg {
-			logger.Warn("Received unexpected Istanbul validator handshake message")
-			return true, nil
-		}
-
-		// If we got here, then that means that there is an istanbul message type that either there
-		// is an istanbul message that is not handled, or it's a forward message not handled (e.g. a
-		// node other than a proxy received the message).
-		logger.Error("Unhandled istanbul message", "address", addr, "peer's enodeURL", peer.Node().String(), "ethMsgCode", msg.Code)
-		return false, nil
-	}
-	return false, nil
-}
-
 func (sb *Backend) shouldHandleDelegateSign(peer consensus.Peer) bool {
 	return sb.IsProxy() || (sb.IsProxiedValidator() && peer.PurposeIsSet(p2p.StatsProxyPurpose))
->>>>>>> 6bacbac3
 }
 
 // SubscribeNewDelegateSignEvent subscribes a channel to any new delegate sign messages
@@ -352,11 +292,7 @@
 
 	logger.Trace("RegisterPeer called", "peer", peer, "isProxiedPeer", isProxiedPeer)
 
-<<<<<<< HEAD
-	// Check to see if this connecting peer if a proxied validator
-=======
 	// Check to see if this connecting peer is a proxied validator
->>>>>>> 6bacbac3
 	if sb.IsProxy() && isProxiedPeer {
 		sb.proxyEngine.RegisterProxiedValidatorPeer(peer)
 	} else if sb.IsProxiedValidator() {
@@ -525,11 +461,7 @@
 	// to its val enode table, which occurs if the proxied validator sends back
 	// the enode certificate to this proxy.
 	if sb.IsProxy() {
-<<<<<<< HEAD
 		if err := sb.proxyEngine.SendMsgToProxiedValidators(istanbul.EnodeCertificateMsg, &msg); err != nil {
-=======
-		if err := sb.proxyEngine.SendMsgToProxiedValidator(istanbul.EnodeCertificateMsg, &msg); err != nil {
->>>>>>> 6bacbac3
 			logger.Warn("Error in sending enode certificate to proxied validator", "err", err)
 		}
 		return false, nil
