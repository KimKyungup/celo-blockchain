// Copyright 2015 The go-ethereum Authors
// This file is part of the go-ethereum library.
//
// The go-ethereum library is free software: you can redistribute it and/or modify
// it under the terms of the GNU Lesser General Public License as published by
// the Free Software Foundation, either version 3 of the License, or
// (at your option) any later version.
//
// The go-ethereum library is distributed in the hope that it will be useful,
// but WITHOUT ANY WARRANTY; without even the implied warranty of
// MERCHANTABILITY or FITNESS FOR A PARTICULAR PURPOSE. See the
// GNU Lesser General Public License for more details.
//
// You should have received a copy of the GNU Lesser General Public License
// along with the go-ethereum library. If not, see <http://www.gnu.org/licenses/>.

package miner

import (
	"bytes"
	"math/big"
	"sync"
	"sync/atomic"
	"time"

	mapset "github.com/deckarep/golang-set"
	"github.com/ethereum/go-ethereum/accounts"
	"github.com/ethereum/go-ethereum/common"
	"github.com/ethereum/go-ethereum/consensus"
	"github.com/ethereum/go-ethereum/consensus/istanbul"
	"github.com/ethereum/go-ethereum/consensus/misc"
	"github.com/ethereum/go-ethereum/contract_comm/currency"
	gpm "github.com/ethereum/go-ethereum/contract_comm/gasprice_minimum"
	"github.com/ethereum/go-ethereum/contract_comm/random"
	"github.com/ethereum/go-ethereum/core"
	"github.com/ethereum/go-ethereum/core/state"
	"github.com/ethereum/go-ethereum/core/types"
	"github.com/ethereum/go-ethereum/ethdb"
	"github.com/ethereum/go-ethereum/event"
	"github.com/ethereum/go-ethereum/log"
	"github.com/ethereum/go-ethereum/metrics"
	"github.com/ethereum/go-ethereum/params"
)

const (
	// resultQueueSize is the size of channel listening to sealing result.
	resultQueueSize = 10

	// txChanSize is the size of channel listening to NewTxsEvent.
	// The number is referenced from the size of tx pool.
	txChanSize = 4096

	// chainHeadChanSize is the size of channel listening to ChainHeadEvent.
	chainHeadChanSize = 10

	// chainSideChanSize is the size of channel listening to ChainSideEvent.
	chainSideChanSize = 10

	// resubmitAdjustChanSize is the size of resubmitting interval adjustment channel.
	resubmitAdjustChanSize = 10

	// miningLogAtDepth is the number of confirmations before logging successful mining.
	miningLogAtDepth = 7

	// minRecommitInterval is the minimal time interval to recreate the mining block with
	// any newly arrived transactions.
	minRecommitInterval = 1 * time.Second

	// maxRecommitInterval is the maximum time interval to recreate the mining block with
	// any newly arrived transactions.
	maxRecommitInterval = 15 * time.Second

	// intervalAdjustRatio is the impact a single interval adjustment has on sealing work
	// resubmitting interval.
	intervalAdjustRatio = 0.1

	// intervalAdjustBias is applied during the new resubmit interval calculation in favor of
	// increasing upper limit or decreasing lower limit so that the limit can be reachable.
	intervalAdjustBias = 200 * 1000.0 * 1000.0
)

var (
	randomSeedString = []byte("Randomness seed string")
	randomSeed       []byte

	// Timer used to measure block finalization time from created to finalized
	blockFinalizationTimer = metrics.NewRegisteredTimer("miner/block/finalization", nil)
)

// environment is the worker's current environment and holds all of the current state information.
type environment struct {
	signer types.Signer

	state     *state.StateDB // apply state changes here
	ancestors mapset.Set     // ancestor set (used for checking parent validity)
	tcount    int            // tx count in cycle
	gasPool   *core.GasPool  // available gas used to pack transactions
	gasLimit  uint64

	header     *types.Header
	txs        []*types.Transaction
	receipts   []*types.Receipt
	randomness *types.Randomness // The types.Randomness of the last block by mined by this worker.
}

// task contains all information for consensus engine sealing and result submitting.
type task struct {
	receipts  []*types.Receipt
	state     *state.StateDB
	block     *types.Block
	createdAt time.Time
}

const (
	commitInterruptNone int32 = iota
	commitInterruptNewHead
	commitInterruptResubmit
)

// newWorkReq represents a request for new sealing work submitting with relative interrupt notifier.
type newWorkReq struct {
	interrupt *int32
	noempty   bool
	timestamp int64
}

// intervalAdjust represents a resubmitting interval adjustment.
type intervalAdjust struct {
	ratio float64
	inc   bool
}

// worker is the main object which takes care of submitting new work to consensus engine
// and gathering the sealing result.
type worker struct {
	config      *Config
	chainConfig *params.ChainConfig
	engine      consensus.Engine
	eth         Backend
	chain       *core.BlockChain

	// Feeds
	pendingLogsFeed event.Feed

	// Subscriptions
	mux          *event.TypeMux
	txsCh        chan core.NewTxsEvent
	txsSub       event.Subscription
	chainHeadCh  chan core.ChainHeadEvent
	chainHeadSub event.Subscription
	chainSideCh  chan core.ChainSideEvent
	chainSideSub event.Subscription

	// Channels
	newWorkCh          chan *newWorkReq
	taskCh             chan *task
	resultCh           chan *istanbul.BlockConsensusAndProcessResult
	startCh            chan struct{}
	exitCh             chan struct{}
	resubmitIntervalCh chan time.Duration
	resubmitAdjustCh   chan *intervalAdjust

	current     *environment       // An environment for current running cycle.
	unconfirmed *unconfirmedBlocks // A set of locally mined blocks pending canonicalness confirmations.

	mu       sync.RWMutex // The lock used to protect the coinbase and extra fields
	coinbase common.Address
	extra    []byte

	snapshotMu    sync.RWMutex // The lock used to protect the block snapshot and state snapshot
	snapshotBlock *types.Block
	snapshotState *state.StateDB

	// atomic status counters
	running int32 // The indicator whether the consensus engine is running or not.
	newTxs  int32 // New arrival transaction count since last sealing work submitting.

	// External functions
	isLocalBlock func(block *types.Block) bool // Function used to determine whether the specified block is mined by local miner.

	// Test hooks
	newTaskHook  func(*task)                        // Method to call upon receiving a new sealing task.
	skipSealHook func(*task) bool                   // Method to decide whether skipping the sealing.
	fullTaskHook func()                             // Method to call before pushing the full sealing task.
	resubmitHook func(time.Duration, time.Duration) // Method to call upon updating resubmitting interval.

	// Needed for randomness
	db *ethdb.Database
}

func newWorker(config *Config, chainConfig *params.ChainConfig, engine consensus.Engine, eth Backend, mux *event.TypeMux, isLocalBlock func(*types.Block) bool, db *ethdb.Database, init bool) *worker {
	worker := &worker{
		config:             config,
		chainConfig:        chainConfig,
		engine:             engine,
		eth:                eth,
		mux:                mux,
		chain:              eth.BlockChain(),
		isLocalBlock:       isLocalBlock,
		unconfirmed:        newUnconfirmedBlocks(eth.BlockChain(), miningLogAtDepth),
		txsCh:              make(chan core.NewTxsEvent, txChanSize),
		chainHeadCh:        make(chan core.ChainHeadEvent, chainHeadChanSize),
		chainSideCh:        make(chan core.ChainSideEvent, chainSideChanSize),
		newWorkCh:          make(chan *newWorkReq),
		taskCh:             make(chan *task),
		resultCh:           make(chan *istanbul.BlockConsensusAndProcessResult, resultQueueSize),
		exitCh:             make(chan struct{}),
		startCh:            make(chan struct{}, 1),
		resubmitIntervalCh: make(chan time.Duration),
		resubmitAdjustCh:   make(chan *intervalAdjust, resubmitAdjustChanSize),
		db:                 db,
	}
	// Subscribe NewTxsEvent for tx pool
	worker.txsSub = eth.TxPool().SubscribeNewTxsEvent(worker.txsCh)
	// Subscribe events for blockchain
	worker.chainHeadSub = eth.BlockChain().SubscribeChainHeadEvent(worker.chainHeadCh)
	worker.chainSideSub = eth.BlockChain().SubscribeChainSideEvent(worker.chainSideCh)

	// Sanitize recommit interval if the user-specified one is too short.
	recommit := worker.config.Recommit
	if recommit < minRecommitInterval {
		log.Warn("Sanitizing miner recommit interval", "provided", recommit, "updated", minRecommitInterval)
		recommit = minRecommitInterval
	}

	go worker.mainLoop()
	go worker.newWorkLoop(recommit)
	go worker.resultLoop()
	go worker.taskLoop()

	// Submit first work to initialize pending state.
	if init {
		worker.startCh <- struct{}{}
	}
	return worker
}

// setEtherbase sets the etherbase used to initialize the block coinbase field.
func (w *worker) setEtherbase(addr common.Address) {
	w.mu.Lock()
	defer w.mu.Unlock()
	w.coinbase = addr
}

// setExtra sets the content used to initialize the block extra field.
func (w *worker) setExtra(extra []byte) {
	w.mu.Lock()
	defer w.mu.Unlock()
	w.extra = extra
}

// setRecommitInterval updates the interval for miner sealing work recommitting.
func (w *worker) setRecommitInterval(interval time.Duration) {
	w.resubmitIntervalCh <- interval
}

// pending returns the pending state and corresponding block.
func (w *worker) pending() (*types.Block, *state.StateDB) {
	// return a snapshot to avoid contention on currentMu mutex
	w.snapshotMu.RLock()
	defer w.snapshotMu.RUnlock()
	if w.snapshotState == nil {
		return nil, nil
	}
	return w.snapshotBlock, w.snapshotState.Copy()
}

// pendingBlock returns pending block.
func (w *worker) pendingBlock() *types.Block {
	// return a snapshot to avoid contention on currentMu mutex
	w.snapshotMu.RLock()
	defer w.snapshotMu.RUnlock()
	return w.snapshotBlock
}

// start sets the running status as 1 and triggers new work submitting.
func (w *worker) start() {
	atomic.StoreInt32(&w.running, 1)
	w.startCh <- struct{}{}

	if istanbul, ok := w.engine.(consensus.Istanbul); ok {
		istanbul.StartValidating(w.chain.HasBadBlock,
			func(block *types.Block, state *state.StateDB) (types.Receipts, []*types.Log, uint64, error) {
				return w.chain.Processor().Process(block, state, *w.chain.GetVMConfig())
			},
			func(block *types.Block, state *state.StateDB, receipts types.Receipts, usedGas uint64) error {
				return w.chain.Validator().ValidateState(block, state, receipts, usedGas)
			})
	}
}

// stop sets the running status as 0.
func (w *worker) stop() {
	atomic.StoreInt32(&w.running, 0)

	if istanbul, ok := w.engine.(consensus.Istanbul); ok {
		istanbul.StopValidating()
	}
}

// isRunning returns an indicator whether worker is running or not.
func (w *worker) isRunning() bool {
	return atomic.LoadInt32(&w.running) == 1
}

// close terminates all background threads maintained by the worker.
// Note the worker does not support being closed multiple times.
func (w *worker) close() {
	close(w.exitCh)
}

func (w *worker) txCmp(tx1 *types.Transaction, tx2 *types.Transaction) int {
	return currency.Cmp(tx1.GasPrice(), tx1.FeeCurrency(), tx2.GasPrice(), tx2.FeeCurrency())
}

// newWorkLoop is a standalone goroutine to submit new mining work upon received events.
func (w *worker) newWorkLoop(recommit time.Duration) {
	var (
		interrupt   *int32
		minRecommit = recommit // minimal resubmit interval specified by user.
		timestamp   int64      // timestamp for each round of mining.
	)

	timer := time.NewTimer(0)
	<-timer.C // discard the initial tick

	// commit aborts in-flight transaction execution with given signal and resubmits a new one.
	commit := func(noempty bool, s int32) {
		if interrupt != nil {
			atomic.StoreInt32(interrupt, s)
		}
		interrupt = new(int32)
		w.newWorkCh <- &newWorkReq{interrupt: interrupt, noempty: noempty, timestamp: timestamp}
		timer.Reset(recommit)
		atomic.StoreInt32(&w.newTxs, 0)
	}
	// recalcRecommit recalculates the resubmitting interval upon feedback.
	recalcRecommit := func(target float64, inc bool) {
		var (
			prev = float64(recommit.Nanoseconds())
			next float64
		)
		if inc {
			next = prev*(1-intervalAdjustRatio) + intervalAdjustRatio*(target+intervalAdjustBias)
			// Recap if interval is larger than the maximum time interval
			if next > float64(maxRecommitInterval.Nanoseconds()) {
				next = float64(maxRecommitInterval.Nanoseconds())
			}
		} else {
			next = prev*(1-intervalAdjustRatio) + intervalAdjustRatio*(target-intervalAdjustBias)
			// Recap if interval is less than the user specified minimum
			if next < float64(minRecommit.Nanoseconds()) {
				next = float64(minRecommit.Nanoseconds())
			}
		}
		recommit = time.Duration(int64(next))
	}

	for {
		select {
		case <-w.startCh:
			timestamp = time.Now().Unix()
			commit(false, commitInterruptNewHead)

		case <-w.chainHeadCh:
			timestamp = time.Now().Unix()
			commit(false, commitInterruptNewHead)

		case <-timer.C:
			// If mining is running resubmit a new work cycle periodically to pull in
			// higher priced transactions. Disable this overhead for pending blocks.
			if w.isRunning() && !w.isIstanbulEngine() {
				// Short circuit if no new transaction arrives.
				if atomic.LoadInt32(&w.newTxs) == 0 {
					timer.Reset(recommit)
					continue
				}
				commit(true, commitInterruptResubmit)
			}

		case interval := <-w.resubmitIntervalCh:
			// Adjust resubmit interval explicitly by user.
			if interval < minRecommitInterval {
				log.Warn("Sanitizing miner recommit interval", "provided", interval, "updated", minRecommitInterval)
				interval = minRecommitInterval
			}
			log.Info("Miner recommit interval update", "from", minRecommit, "to", interval)
			minRecommit, recommit = interval, interval

			if w.resubmitHook != nil {
				w.resubmitHook(minRecommit, recommit)
			}

		case adjust := <-w.resubmitAdjustCh:
			// Adjust resubmit interval by feedback.
			if adjust.inc {
				before := recommit
				recalcRecommit(float64(recommit.Nanoseconds())/adjust.ratio, true)
				log.Trace("Increase miner recommit interval", "from", before, "to", recommit)
			} else {
				before := recommit
				recalcRecommit(float64(minRecommit.Nanoseconds()), false)
				log.Trace("Decrease miner recommit interval", "from", before, "to", recommit)
			}

			if w.resubmitHook != nil {
				w.resubmitHook(minRecommit, recommit)
			}

		case <-w.exitCh:
			return
		}
	}
}

// mainLoop is a standalone goroutine to regenerate the sealing task based on the received event.
func (w *worker) mainLoop() {
	defer w.txsSub.Unsubscribe()
	defer w.chainHeadSub.Unsubscribe()
	defer w.chainSideSub.Unsubscribe()

	for {
		select {
		case req := <-w.newWorkCh:
			if h, ok := w.engine.(consensus.Handler); ok {
				h.NewWork()
			}
			w.commitNewWork(req.interrupt, req.noempty, req.timestamp)

		case ev := <-w.chainSideCh:
			// TOOO(nategraf): Remove this subcription, as there is no work to be done here.
			log.Debug("Message in chan chainSideCh", "hash", ev.Block.Hash(), "number", ev.Block.Number(), "root", ev.Block.Root())

		case ev := <-w.txsCh:
			// Apply transactions to the pending state if we're not mining.
			//
			// Note all transactions received may not be continuous with transactions
			// already included in the current mining block. These transactions will
			// be automatically eliminated.
			if !w.isRunning() && w.current != nil {
				// If block is already full, abort
				if gp := w.current.gasPool; gp != nil && gp.Gas() < params.TxGas {
					continue
				}
				w.mu.RLock()
				coinbase := w.coinbase
				w.mu.RUnlock()

				txs := make(map[common.Address]types.Transactions)
				for _, tx := range ev.Txs {
					acc, _ := types.Sender(w.current.signer, tx)
					txs[acc] = append(txs[acc], tx)
				}

				txset := types.NewTransactionsByPriceAndNonce(w.current.signer, txs, w.txCmp)
				tcount := w.current.tcount
				w.commitTransactions(txset, coinbase, nil)
				// Only update the snapshot if any new transactons were added
				// to the pending block
				if tcount != w.current.tcount {
					w.updateSnapshot()
				}
			}
			atomic.AddInt32(&w.newTxs, int32(len(ev.Txs)))

		// System stopped
		case <-w.exitCh:
			return
		case <-w.txsSub.Err():
			return
		case <-w.chainHeadSub.Err():
			return
		case <-w.chainSideSub.Err():
			return
		}
	}
}

// taskLoop is a standalone goroutine to fetch sealing task from the generator and
// push them to consensus engine.
func (w *worker) taskLoop() {
	var (
		stopCh chan struct{}
		prev   common.Hash
	)

	// interrupt aborts the in-flight sealing task.
	interrupt := func() {
		if stopCh != nil {
			close(stopCh)
			stopCh = nil
		}
	}
	for {
		select {
		case task := <-w.taskCh:
			if w.newTaskHook != nil {
				w.newTaskHook(task)
			}
			// Reject duplicate sealing work due to resubmitting.
			sealHash := w.engine.SealHash(task.block.Header())
			if sealHash == prev {
				continue
			}
			// Interrupt previous sealing operation
			interrupt()
			stopCh, prev = make(chan struct{}), sealHash

			if w.skipSealHook != nil && w.skipSealHook(task) {
				continue
			}

			if err := w.engine.Seal(w.chain, task.block, w.resultCh, stopCh); err != nil {
				log.Warn("Block sealing failed", "err", err)
			}
		case <-w.exitCh:
			interrupt()
			return
		}
	}
}

// resultLoop is a standalone goroutine to handle sealing result submitting
// and flush relative data to the database.
func (w *worker) resultLoop() {
	for {
		select {
		case result := <-w.resultCh:
			// Short circuit when receiving empty result
			if result == nil {
				continue
			}
			block := result.SealedBlock
			// Short circuit when receiving duplicate result caused by resubmitting.
			if w.chain.HasBlock(block.Hash(), block.NumberU64()) {
				continue
			}
			var (
				sealhash      = w.engine.SealHash(block.Header())
				hash          = block.Hash()
				processResult = result.BlockProcessResult
			)
			if processResult == nil || processResult.State == nil {
				log.Error("BlockProcessResult cannot be nil", "number", block.Number(), "sealhash", sealhash, "hash", hash)
				continue
			}
			// Different block could share same sealhash, deep copy here to prevent write-write conflict.
			var (
				receipts = make([]*types.Receipt, len(processResult.Receipts))
				logs     []*types.Log
			)
			for i, receipt := range processResult.Receipts {
				// add block location fields
				receipt.BlockHash = hash
				receipt.BlockNumber = block.Number()
				receipt.TransactionIndex = uint(i)

				receipts[i] = new(types.Receipt)
				*receipts[i] = *receipt
				// Update the block hash in all logs since it is now available and not when the
				// receipt/log of individual transactions were created.
				for _, log := range receipt.Logs {
					log.BlockHash = hash
					// Handle block finalization receipt
					if (log.TxHash == common.Hash{}) {
						log.TxHash = hash
					}
				}
				logs = append(logs, receipt.Logs...)
			}
			// Commit block and state to database.
			blockFinalizationTimer.UpdateSince(time.Unix(int64(block.Time()), 0))
			_, err := w.chain.WriteBlockWithState(block, receipts, logs, processResult.State, true)
			if err != nil {
				log.Error("Failed writing block to chain", "err", err)
				continue
			}
<<<<<<< HEAD
			log.Info("Successfully writing block to chain", "number", block.Number(), "sealhash", sealhash, "hash", hash, "elapsed from receiving proposal", common.PrettyDuration(time.Since(processResult.CreatedAt)))
=======
			blockFinalizationTimer.UpdateSince(time.Unix(int64(block.Time()), 0))
			log.Info("Successfully sealed new block", "number", block.Number(), "sealhash", sealhash, "hash", hash,
				"elapsed", common.PrettyDuration(time.Since(task.createdAt)))
>>>>>>> 251ae0e5

			// Broadcast the block and announce chain insertion event
			w.mux.Post(core.NewMinedBlockEvent{Block: block})

			// Insert the block into the set of pending ones to resultLoop for confirmations
			w.unconfirmed.Insert(block.NumberU64(), block.Hash())

		case <-w.exitCh:
			return
		}
	}
}

// makeCurrent creates a new environment for the current cycle.
func (w *worker) makeCurrent(parent *types.Block, header *types.Header) error {
	state, err := w.chain.StateAt(parent.Root())
	if err != nil {
		return err
	}

	env := &environment{
		signer:    types.NewEIP155Signer(w.chainConfig.ChainID),
		state:     state,
		ancestors: mapset.NewSet(),
		header:    header,
		gasLimit:  core.CalcGasLimit(parent, state),
	}

	// when 08 is processed ancestors contain 07 (quick block)
	for _, ancestor := range w.chain.GetBlocksFromHash(parent.Hash(), 7) {
		env.ancestors.Add(ancestor.Hash())
	}

	// Keep track of transactions which return errors so they can be removed
	env.tcount = 0
	w.current = env
	return nil
}

// updateSnapshot updates pending snapshot block and state.
// Note this function assumes the current variable is thread safe.
func (w *worker) updateSnapshot() {
	w.snapshotMu.Lock()
	defer w.snapshotMu.Unlock()

	w.snapshotBlock = types.NewBlock(
		w.current.header,
		w.current.txs,
		w.current.receipts,
		w.current.randomness,
	)

	w.snapshotState = w.current.state.Copy()
}

func (w *worker) commitTransaction(tx *types.Transaction, coinbase common.Address) ([]*types.Log, error) {
	snap := w.current.state.Snapshot()

	receipt, err := core.ApplyTransaction(w.chainConfig, w.chain, &coinbase, w.current.gasPool, w.current.state, w.current.header, tx, &w.current.header.GasUsed, *w.chain.GetVMConfig())
	if err != nil {
		w.current.state.RevertToSnapshot(snap)
		return nil, err
	}
	w.current.txs = append(w.current.txs, tx)
	w.current.receipts = append(w.current.receipts, receipt)

	return receipt.Logs, nil
}

func (w *worker) commitTransactions(txs *types.TransactionsByPriceAndNonce, coinbase common.Address, interrupt *int32) bool {
	// Short circuit if current is nil
	if w.current == nil {
		return true
	}

	if w.current.gasPool == nil {
		w.current.gasPool = new(core.GasPool).AddGas(w.current.gasLimit)
	}

	var coalescedLogs []*types.Log

	for {
		// In the following three cases, we will interrupt the execution of the transaction.
		// (1) new head block event arrival, the interrupt signal is 1
		// (2) worker start or restart, the interrupt signal is 1
		// (3) worker recreate the mining block with any newly arrived transactions, the interrupt signal is 2.
		// For the first two cases, the semi-finished work will be discarded.
		// For the third case, the semi-finished work will be submitted to the consensus engine.
		if interrupt != nil && atomic.LoadInt32(interrupt) != commitInterruptNone {
			// Notify resubmit loop to increase resubmitting interval due to too frequent commits.
			if atomic.LoadInt32(interrupt) == commitInterruptResubmit {
				ratio := float64(w.current.gasLimit-w.current.gasPool.Gas()) / float64(w.current.gasLimit)
				if ratio < 0.1 {
					ratio = 0.1
				}
				w.resubmitAdjustCh <- &intervalAdjust{
					ratio: ratio,
					inc:   true,
				}
			}
			return atomic.LoadInt32(interrupt) == commitInterruptNewHead
		}
		// If we don't have enough gas for any further transactions then we're done
		if w.current.gasPool.Gas() < params.TxGas {
			log.Trace("Not enough gas for further transactions", "have", w.current.gasPool, "want", params.TxGas)
			break
		}
		// Retrieve the next transaction and abort if all done
		tx := txs.Peek()
		if tx == nil {
			break
		}
		// Check for valid fee currency and that the tx exceeds the gasPriceMinimum
		// We will not add any more txns from the `txns` parameter if `tx`'s gasPrice is below the gas price minimum.
		// All the other transactions after this `tx` will either also be below the gas price minimum or will have a
		// nonce that is non sequential to the last mined txn for the account.
		gasPriceMinimum, _ := gpm.GetGasPriceMinimum(tx.FeeCurrency(), w.current.header, w.current.state)
		if tx.GasPrice().Cmp(gasPriceMinimum) == -1 {
			log.Info("Excluding transaction from block due to failure to exceed gasPriceMinimum", "gasPrice", tx.GasPrice(), "gasPriceMinimum", gasPriceMinimum)
			break
		}
		// Error may be ignored here. The error has already been checked
		// during transaction acceptance is the transaction pool.
		//
		// We use the eip155 signer regardless of the current hf.
		from, _ := types.Sender(w.current.signer, tx)
		// Check whether the tx is replay protected. If we're not in the EIP155 hf
		// phase, start ignoring the sender until we do.
		if tx.Protected() && !w.chainConfig.IsEIP155(w.current.header.Number) {
			log.Trace("Ignoring reply protected transaction", "hash", tx.Hash(), "eip155", w.chainConfig.EIP155Block)

			txs.Pop()
			continue
		}
		// Start executing the transaction
		w.current.state.Prepare(tx.Hash(), common.Hash{}, w.current.tcount)

		logs, err := w.commitTransaction(tx, coinbase)
		switch err {
		case core.ErrGasLimitReached:
			// Pop the current out-of-gas transaction without shifting in the next from the account
			log.Trace("Gas limit exceeded for current block", "sender", from)
			txs.Pop()

		case core.ErrNonceTooLow:
			// New head notification data race between the transaction pool and miner, shift
			log.Trace("Skipping transaction with low nonce", "sender", from, "nonce", tx.Nonce())
			txs.Shift()

		case core.ErrNonceTooHigh:
			// Reorg notification data race between the transaction pool and miner, skip account =
			log.Trace("Skipping account with hight nonce", "sender", from, "nonce", tx.Nonce())
			txs.Pop()

		case nil:
			// Everything ok, collect the logs and shift in the next transaction from the same account
			coalescedLogs = append(coalescedLogs, logs...)
			w.current.tcount++
			txs.Shift()

		default:
			// Strange error, discard the transaction and get the next in line (note, the
			// nonce-too-high clause will prevent us from executing in vain).
			log.Debug("Transaction failed, account skipped", "hash", tx.Hash(), "err", err)
			txs.Shift()
		}
	}

	if !w.isRunning() && len(coalescedLogs) > 0 {
		// We don't push the pendingLogsEvent while we are mining. The reason is that
		// when we are mining, the worker will regenerate a mining block every 3 seconds.
		// In order to avoid pushing the repeated pendingLog, we disable the pending log pushing.

		// make a copy, the state caches the logs and these logs get "upgraded" from pending to mined
		// logs by filling in the block hash when the block was mined by the local miner. This can
		// cause a race condition if a log was "upgraded" before the PendingLogsEvent is processed.
		cpy := make([]*types.Log, len(coalescedLogs))
		for i, l := range coalescedLogs {
			cpy[i] = new(types.Log)
			*cpy[i] = *l
		}
		w.pendingLogsFeed.Send(cpy)
	}
	// Notify resubmit loop to decrease resubmitting interval if current interval is larger
	// than the user-specified one.
	if interrupt != nil {
		w.resubmitAdjustCh <- &intervalAdjust{inc: false}
	}
	return false
}

// commitNewWork generates several new sealing tasks based on the parent block.
func (w *worker) commitNewWork(interrupt *int32, noempty bool, timestamp int64) {
	w.mu.RLock()
	defer w.mu.RUnlock()

	tstart := time.Now()
	parent := w.chain.CurrentBlock()

	if parent.Time() >= uint64(timestamp) {
		timestamp = int64(parent.Time() + 1)
	}
	// this will ensure we're not going off too far in the future
	if now := time.Now().Unix(); timestamp > now+1 {
		wait := time.Duration(timestamp-now) * time.Second
		log.Info("Mining too far in the future", "wait", common.PrettyDuration(wait))
		time.Sleep(wait)
	}

	num := parent.Number()
	header := &types.Header{
		ParentHash: parent.Hash(),
		Number:     num.Add(num, common.Big1),
		Extra:      w.extra,
		Time:       uint64(timestamp),
	}
	// Only set the coinbase if our consensus engine is running (avoid spurious block rewards)
	if w.isRunning() {
		if w.coinbase == (common.Address{}) {
			log.Error("Refusing to mine without etherbase")
			return
		}
		header.Coinbase = w.coinbase
	}
	if err := w.engine.Prepare(w.chain, header); err != nil {
		log.Error("Failed to prepare header for mining", "err", err)
		return
	}
	// If we are care about TheDAO hard-fork check whether to override the extra-data or not
	if daoBlock := w.chainConfig.DAOForkBlock; daoBlock != nil {
		// Check whether the block is among the fork extra-override range
		limit := new(big.Int).Add(daoBlock, params.DAOForkExtraRange)
		if header.Number.Cmp(daoBlock) >= 0 && header.Number.Cmp(limit) < 0 {
			// Depending whether we support or oppose the fork, override differently
			if w.chainConfig.DAOForkSupport {
				header.Extra = common.CopyBytes(params.DAOForkBlockExtra)
			} else if bytes.Equal(header.Extra, params.DAOForkBlockExtra) {
				header.Extra = []byte{} // If miner opposes, don't let it use the reserved extra-data
			}
		}
	}
	// Could potentially happen if starting to mine in an odd state.
	err := w.makeCurrent(parent, header)
	if err != nil {
		log.Error("Failed to create mining context", "err", err)
		return
	}
	// Create the current work task and check any fork transitions needed
	env := w.current
	if w.chainConfig.DAOForkSupport && w.chainConfig.DAOForkBlock != nil && w.chainConfig.DAOForkBlock.Cmp(header.Number) == 0 {
		misc.ApplyDAOHardFork(env.state)
	}

	if !noempty && !w.isIstanbulEngine() {
		// Create an empty block based on temporary copied state for sealing in advance without waiting block
		// execution finished.
		w.commit(nil, false, tstart)
	}

	istanbulEmptyBlockCommit := func() {
		if !noempty && w.isIstanbulEngine() {
			w.commit(nil, false, tstart)
		}
	}

	w.updateSnapshot()

	// Play our part in generating the random beacon.
	if w.isRunning() && random.IsRunning() {
		if randomSeed == nil {
			account := accounts.Account{Address: w.coinbase}
			wallet, err := w.eth.AccountManager().Find(account)
			if err == nil {
				// TODO: Use SignData instead
				randomSeed, err = wallet.SignHash(account, common.BytesToHash(randomSeedString).Bytes())
			}
			if err != nil {
				log.Error("Unable to create random seed", "err", err)
				return
			}
		}

		lastRandomness, err := random.GetLastRandomness(w.coinbase, w.db, w.current.header, w.current.state, w.chain, randomSeed)
		if err != nil {
			log.Error("Failed to get last randomness", "err", err)
			return
		}

		commitment, err := random.GenerateNewRandomnessAndCommitment(w.current.header, w.current.state, w.db, randomSeed)
		if err != nil {
			log.Error("Failed to generate randomness commitment", "err", err)
			return
		}

		err = random.RevealAndCommit(lastRandomness, commitment, w.coinbase, w.current.header, w.current.state)
		if err != nil {
			log.Error("Failed to reveal and commit randomness", "randomness", lastRandomness.Hex(), "commitment", commitment.Hex(), "err", err)
			return
		}
		// always true (EIP158)
		w.current.state.IntermediateRoot(true)

		w.current.randomness = &types.Randomness{Revealed: lastRandomness, Committed: commitment}
	} else {
		w.current.randomness = &types.EmptyRandomness
	}

	// Fill the block with all available pending transactions.
	pending, err := w.eth.TxPool().Pending()

	if err != nil {
		log.Error("Failed to fetch pending transactions", "err", err)
		istanbulEmptyBlockCommit()
		return
	}

	// Short circuit if there is no available pending transactions
	if len(pending) == 0 {
		istanbulEmptyBlockCommit()
		return
	}
	// Split the pending transactions into locals and remotes
	localTxs, remoteTxs := make(map[common.Address]types.Transactions), pending
	for _, account := range w.eth.TxPool().Locals() {
		if txs := remoteTxs[account]; len(txs) > 0 {
			delete(remoteTxs, account)
			localTxs[account] = txs
		}
	}
	if len(localTxs) > 0 {
		txs := types.NewTransactionsByPriceAndNonce(w.current.signer, localTxs, w.txCmp)
		if w.commitTransactions(txs, w.coinbase, interrupt) {
			return
		}
	}
	if len(remoteTxs) > 0 {
		txs := types.NewTransactionsByPriceAndNonce(w.current.signer, remoteTxs, w.txCmp)
		if w.commitTransactions(txs, w.coinbase, interrupt) {
			return
		}
	}
	w.commit(w.fullTaskHook, true, tstart)
}

// commit runs any post-transaction state modifications, assembles the final block
// and commits new work if consensus engine is running.
func (w *worker) commit(interval func(), update bool, start time.Time) error {
	// Deep copy receipts here to avoid interaction between different tasks.
	receipts := make([]*types.Receipt, len(w.current.receipts))
	for i, l := range w.current.receipts {
		receipts[i] = new(types.Receipt)
		*receipts[i] = *l
	}
	s := w.current.state.Copy()

	block, err := w.engine.FinalizeAndAssemble(w.chain, w.current.header, s, w.current.txs, w.current.receipts, w.current.randomness)

	// Set the validator set diff in the new header if we're using Istanbul and it's the last block of the epoch
	if istanbul, ok := w.engine.(consensus.Istanbul); ok {
		if err := istanbul.UpdateValSetDiff(w.chain, block.MutableHeader(), s); err != nil {
			log.Error("Unable to update Validator Set Diff", "err", err)
			return err
		}
	}

	if len(s.GetLogs(common.Hash{})) > 0 {
		receipt := types.NewReceipt(nil, false, 0)
		receipt.Logs = s.GetLogs(common.Hash{})
		for i := range receipt.Logs {
			receipt.Logs[i].TxIndex = uint(len(receipts))
		}
		receipt.Bloom = types.CreateBloom(types.Receipts{receipt})
		receipts = append(receipts, receipt)
	}

	if err != nil {
		log.Error("Unable to finalize block", "err", err)
		return err
	}
	if w.isRunning() {
		if interval != nil {
			interval()
		}
		select {
		case w.taskCh <- &task{receipts: receipts, state: s, block: block, createdAt: time.Now()}:
			w.unconfirmed.Shift(block.NumberU64() - 1)

			feesWei := new(big.Int)
			for i, tx := range block.Transactions() {
				feesWei.Add(feesWei, new(big.Int).Mul(new(big.Int).SetUint64(receipts[i].GasUsed), tx.GasPrice()))
			}
			feesEth := new(big.Float).Quo(new(big.Float).SetInt(feesWei), new(big.Float).SetInt(big.NewInt(params.Ether)))

			log.Info("Commit new mining work", "number", block.Number(), "sealhash", w.engine.SealHash(block.Header()),
				"txs", w.current.tcount, "gas", block.GasUsed(), "fees", feesEth, "elapsed", common.PrettyDuration(time.Since(start)))
		case <-w.exitCh:
			log.Info("Worker has exited")
		}
	}
	if update {
		w.updateSnapshot()
	}
	return nil
}

func (w *worker) isIstanbulEngine() bool {
	// TODO find a better way to do this
	_, isIstanbul := w.engine.(consensus.Istanbul)
	return isIstanbul
}<|MERGE_RESOLUTION|>--- conflicted
+++ resolved
@@ -83,7 +83,7 @@
 	randomSeedString = []byte("Randomness seed string")
 	randomSeed       []byte
 
-	// Timer used to measure block finalization time from created to finalized
+	// Timer used to measure block finalization time from being assembled to after being written to chain.
 	blockFinalizationTimer = metrics.NewRegisteredTimer("miner/block/finalization", nil)
 )
 
@@ -575,13 +575,8 @@
 				log.Error("Failed writing block to chain", "err", err)
 				continue
 			}
-<<<<<<< HEAD
+			blockFinalizationTimer.UpdateSince(time.Unix(int64(block.Time()), 0))
 			log.Info("Successfully writing block to chain", "number", block.Number(), "sealhash", sealhash, "hash", hash, "elapsed from receiving proposal", common.PrettyDuration(time.Since(processResult.CreatedAt)))
-=======
-			blockFinalizationTimer.UpdateSince(time.Unix(int64(block.Time()), 0))
-			log.Info("Successfully sealed new block", "number", block.Number(), "sealhash", sealhash, "hash", hash,
-				"elapsed", common.PrettyDuration(time.Since(task.createdAt)))
->>>>>>> 251ae0e5
 
 			// Broadcast the block and announce chain insertion event
 			w.mux.Post(core.NewMinedBlockEvent{Block: block})
