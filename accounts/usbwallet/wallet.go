// Copyright 2017 The go-ethereum Authors
// This file is part of the go-ethereum library.
//
// The go-ethereum library is free software: you can redistribute it and/or modify
// it under the terms of the GNU Lesser General Public License as published by
// the Free Software Foundation, either version 3 of the License, or
// (at your option) any later version.
//
// The go-ethereum library is distributed in the hope that it will be useful,
// but WITHOUT ANY WARRANTY; without even the implied warranty of
// MERCHANTABILITY or FITNESS FOR A PARTICULAR PURPOSE. See the
// GNU Lesser General Public License for more details.
//
// You should have received a copy of the GNU Lesser General Public License
// along with the go-ethereum library. If not, see <http://www.gnu.org/licenses/>.

// Package usbwallet implements support for USB hardware wallets.
package usbwallet

import (
	"context"
	"crypto/ecdsa"
	"fmt"
	"io"
	"math/big"
	"sync"
	"time"

	ethereum "github.com/ethereum/go-ethereum"
	"github.com/ethereum/go-ethereum/accounts"
	"github.com/ethereum/go-ethereum/common"
	"github.com/ethereum/go-ethereum/core/types"
	"github.com/ethereum/go-ethereum/crypto"
	"github.com/ethereum/go-ethereum/log"
<<<<<<< HEAD
	"github.com/karalabe/hid"
	"github.com/celo-org/bls-zexe/go"
=======
	"github.com/karalabe/usb"
>>>>>>> 66f16768
)

// Maximum time between wallet health checks to detect USB unplugs.
const heartbeatCycle = time.Second

// Minimum time to wait between self derivation attempts, even it the user is
// requesting accounts like crazy.
const selfDeriveThrottling = time.Second

// driver defines the vendor specific functionality hardware wallets instances
// must implement to allow using them with the wallet lifecycle management.
type driver interface {
	// Status returns a textual status to aid the user in the current state of the
	// wallet. It also returns an error indicating any failure the wallet might have
	// encountered.
	Status() (string, error)

	// Open initializes access to a wallet instance. The passphrase parameter may
	// or may not be used by the implementation of a particular wallet instance.
	Open(device io.ReadWriter, passphrase string) error

	// Close releases any resources held by an open wallet instance.
	Close() error

	// Heartbeat performs a sanity check against the hardware wallet to see if it
	// is still online and healthy.
	Heartbeat() error

	// Derive sends a derivation request to the USB device and returns the Ethereum
	// address located on that path.
	Derive(path accounts.DerivationPath) (common.Address, error)

	// SignTx sends the transaction to the USB device and waits for the user to confirm
	// or deny the transaction.
	SignTx(path accounts.DerivationPath, tx *types.Transaction, chainID *big.Int) (common.Address, *types.Transaction, error)

	// SignHashBLS sends the hash of a message to the USB device and automatically signs and returns its signature
	SignHashBLS(hash []byte) ([]byte, error)

	// GetPublicKeyBLS sends a request to the USB device to return its associated BLS public key
	GetPublicKeyBLS() ([]byte, error)
}

// wallet represents the common functionality shared by all USB hardware
// wallets to prevent reimplementing the same complex maintenance mechanisms
// for different vendors.
type wallet struct {
	hub    *Hub          // USB hub scanning
	driver driver        // Hardware implementation of the low level device operations
	url    *accounts.URL // Textual URL uniquely identifying this wallet

	info   usb.DeviceInfo // Known USB device infos about the wallet
	device usb.Device     // USB device advertising itself as a hardware wallet

	accounts []accounts.Account                         // List of derive accounts pinned on the hardware wallet
	paths    map[common.Address]accounts.DerivationPath // Known derivation paths for signing operations

	deriveNextPaths []accounts.DerivationPath // Next derivation paths for account auto-discovery (multiple bases supported)
	deriveNextAddrs []common.Address          // Next derived account addresses for auto-discovery (multiple bases supported)
	deriveChain     ethereum.ChainStateReader // Blockchain state reader to discover used account with
	deriveReq       chan chan struct{}        // Channel to request a self-derivation on
	deriveQuit      chan chan error           // Channel to terminate the self-deriver with

	healthQuit chan chan error

	// Locking a hardware wallet is a bit special. Since hardware devices are lower
	// performing, any communication with them might take a non negligible amount of
	// time. Worse still, waiting for user confirmation can take arbitrarily long,
	// but exclusive communication must be upheld during. Locking the entire wallet
	// in the mean time however would stall any parts of the system that don't want
	// to communicate, just read some state (e.g. list the accounts).
	//
	// As such, a hardware wallet needs two locks to function correctly. A state
	// lock can be used to protect the wallet's software-side internal state, which
	// must not be held exclusively during hardware communication. A communication
	// lock can be used to achieve exclusive access to the device itself, this one
	// however should allow "skipping" waiting for operations that might want to
	// use the device, but can live without too (e.g. account self-derivation).
	//
	// Since we have two locks, it's important to know how to properly use them:
	//   - Communication requires the `device` to not change, so obtaining the
	//     commsLock should be done after having a stateLock.
	//   - Communication must not disable read access to the wallet state, so it
	//     must only ever hold a *read* lock to stateLock.
	commsLock chan struct{} // Mutex (buf=1) for the USB comms without keeping the state locked
	stateLock sync.RWMutex  // Protects read and write access to the wallet struct fields

	log log.Logger // Contextual logger to tag the base with its id
}

// URL implements accounts.Wallet, returning the URL of the USB hardware device.
func (w *wallet) URL() accounts.URL {
	return *w.url // Immutable, no need for a lock
}

// Status implements accounts.Wallet, returning a custom status message from the
// underlying vendor-specific hardware wallet implementation.
func (w *wallet) Status() (string, error) {
	w.stateLock.RLock() // No device communication, state lock is enough
	defer w.stateLock.RUnlock()

	status, failure := w.driver.Status()
	if w.device == nil {
		return "Closed", failure
	}
	return status, failure
}

// Open implements accounts.Wallet, attempting to open a USB connection to the
// hardware wallet.
func (w *wallet) Open(passphrase string) error {
	w.stateLock.Lock() // State lock is enough since there's no connection yet at this point
	defer w.stateLock.Unlock()

	// If the device was already opened once, refuse to try again
	if w.paths != nil {
		return accounts.ErrWalletAlreadyOpen
	}
	// Make sure the actual device connection is done only once
	if w.device == nil {
		device, err := w.info.Open()
		if err != nil {
			return err
		}
		w.device = device
		w.commsLock = make(chan struct{}, 1)
		w.commsLock <- struct{}{} // Enable lock
	}
	// Delegate device initialization to the underlying driver
	if err := w.driver.Open(w.device, passphrase); err != nil {
		return err
	}
	// Connection successful, start life-cycle management
	w.paths = make(map[common.Address]accounts.DerivationPath)
	_, err := w.driver.GetPublicKeyBLS()
	// Set up default address if BLS app running
	if err == nil {
		blsAddr := common.HexToAddress("0x0000000000000000000000000000000000000001")
		w.paths[blsAddr] = accounts.DefaultLedgerBaseDerivationPath
	}
	w.deriveReq = make(chan chan struct{})
	w.deriveQuit = make(chan chan error)
	w.healthQuit = make(chan chan error)

	go w.heartbeat()
	// Derive accounts if tx signer app running
	if err != nil {
		go w.selfDerive()
	}
	// Notify anyone listening for wallet events that a new device is accessible
	go w.hub.updateFeed.Send(accounts.WalletEvent{Wallet: w, Kind: accounts.WalletOpened})

	return nil
}

// heartbeat is a health check loop for the USB wallets to periodically verify
// whether they are still present or if they malfunctioned.
func (w *wallet) heartbeat() {
	w.log.Debug("USB wallet health-check started")
	defer w.log.Debug("USB wallet health-check stopped")

	// Execute heartbeat checks until termination or error
	var (
		errc chan error
		err  error
	)
	for errc == nil && err == nil {
		// Wait until termination is requested or the heartbeat cycle arrives
		select {
		case errc = <-w.healthQuit:
			// Termination requested
			continue
		case <-time.After(heartbeatCycle):
			// Heartbeat time
		}
		// Execute a tiny data exchange to see responsiveness
		w.stateLock.RLock()
		if w.device == nil {
			// Terminated while waiting for the lock
			w.stateLock.RUnlock()
			continue
		}
		<-w.commsLock // Don't lock state while resolving version
		err = w.driver.Heartbeat()
		w.commsLock <- struct{}{}
		w.stateLock.RUnlock()

		if err != nil {
			w.stateLock.Lock() // Lock state to tear the wallet down
			w.close()
			w.stateLock.Unlock()
		}
		// Ignore non hardware related errors
		err = nil
	}
	// In case of error, wait for termination
	if err != nil {
		w.log.Debug("USB wallet health-check failed", "err", err)
		errc = <-w.healthQuit
	}
	errc <- err
}

// Close implements accounts.Wallet, closing the USB connection to the device.
func (w *wallet) Close() error {
	// Ensure the wallet was opened
	w.stateLock.RLock()
	hQuit, dQuit := w.healthQuit, w.deriveQuit
	w.stateLock.RUnlock()

	// Terminate the health checks
	var herr error
	if hQuit != nil {
		errc := make(chan error)
		hQuit <- errc
		herr = <-errc // Save for later, we *must* close the USB
	}
	// Terminate the self-derivations
	var derr error
	if dQuit != nil {
		errc := make(chan error)
		dQuit <- errc
		derr = <-errc // Save for later, we *must* close the USB
	}
	// Terminate the device connection
	w.stateLock.Lock()
	defer w.stateLock.Unlock()

	w.healthQuit = nil
	w.deriveQuit = nil
	w.deriveReq = nil

	if err := w.close(); err != nil {
		return err
	}
	if herr != nil {
		return herr
	}
	return derr
}

// close is the internal wallet closer that terminates the USB connection and
// resets all the fields to their defaults.
//
// Note, close assumes the state lock is held!
func (w *wallet) close() error {
	// Allow duplicate closes, especially for health-check failures
	if w.device == nil {
		return nil
	}
	// Close the device, clear everything, then return
	w.device.Close()
	w.device = nil

	w.accounts, w.paths = nil, nil
	return w.driver.Close()
}

// Accounts implements accounts.Wallet, returning the list of accounts pinned to
// the USB hardware wallet. If self-derivation was enabled, the account list is
// periodically expanded based on current chain state.
func (w *wallet) Accounts() []accounts.Account {
	// Attempt self-derivation if it's running
	reqc := make(chan struct{}, 1)
	select {
	case w.deriveReq <- reqc:
		// Self-derivation request accepted, wait for it
		<-reqc
	default:
		// Self-derivation offline, throttled or busy, skip
	}
	// Return whatever account list we ended up with
	w.stateLock.RLock()
	defer w.stateLock.RUnlock()

	cpy := make([]accounts.Account, len(w.accounts))
	copy(cpy, w.accounts)
	return cpy
}

// selfDerive is an account derivation loop that upon request attempts to find
// new non-zero accounts.
func (w *wallet) selfDerive() {
	w.log.Debug("USB wallet self-derivation started")
	defer w.log.Debug("USB wallet self-derivation stopped")

	// Execute self-derivations until termination or error
	var (
		reqc chan struct{}
		errc chan error
		err  error
	)
	for errc == nil && err == nil {
		// Wait until either derivation or termination is requested
		select {
		case errc = <-w.deriveQuit:
			// Termination requested
			continue
		case reqc = <-w.deriveReq:
			// Account discovery requested
		}
		// Derivation needs a chain and device access, skip if either unavailable
		w.stateLock.RLock()
		if w.device == nil || w.deriveChain == nil {
			w.stateLock.RUnlock()
			reqc <- struct{}{}
			continue
		}
		select {
		case <-w.commsLock:
		default:
			w.stateLock.RUnlock()
			reqc <- struct{}{}
			continue
		}
		// Device lock obtained, derive the next batch of accounts
		var (
			accs  []accounts.Account
			paths []accounts.DerivationPath

			nextPaths = append([]accounts.DerivationPath{}, w.deriveNextPaths...)
			nextAddrs = append([]common.Address{}, w.deriveNextAddrs...)

			context = context.Background()
		)
		for i := 0; i < len(nextAddrs); i++ {
			for empty := false; !empty; {
				// Retrieve the next derived Ethereum account
				if nextAddrs[i] == (common.Address{}) {
					if nextAddrs[i], err = w.driver.Derive(nextPaths[i]); err != nil {
						w.log.Warn("USB wallet account derivation failed", "err", err)
						break
					}
				}
				// Check the account's status against the current chain state
				var (
					balance *big.Int
					nonce   uint64
				)
				balance, err = w.deriveChain.BalanceAt(context, nextAddrs[i], nil)
				if err != nil {
					w.log.Warn("USB wallet balance retrieval failed", "err", err)
					break
				}
				nonce, err = w.deriveChain.NonceAt(context, nextAddrs[i], nil)
				if err != nil {
					w.log.Warn("USB wallet nonce retrieval failed", "err", err)
					break
				}
				// If the next account is empty, stop self-derivation, but add for the last base path
				if balance.Sign() == 0 && nonce == 0 {
					empty = true
					if i < len(nextAddrs)-1 {
						break
					}
				}
				// We've just self-derived a new account, start tracking it locally
				path := make(accounts.DerivationPath, len(nextPaths[i]))
				copy(path[:], nextPaths[i][:])
				paths = append(paths, path)

				account := accounts.Account{
					Address: nextAddrs[i],
					URL:     accounts.URL{Scheme: w.url.Scheme, Path: fmt.Sprintf("%s/%s", w.url.Path, path)},
				}
				accs = append(accs, account)

				// Display a log message to the user for new (or previously empty accounts)
				if _, known := w.paths[nextAddrs[i]]; !known || (!empty && nextAddrs[i] == w.deriveNextAddrs[i]) {
					w.log.Info("USB wallet discovered new account", "address", nextAddrs[i], "path", path, "balance", balance, "nonce", nonce)
				}
				// Fetch the next potential account
				if !empty {
					nextAddrs[i] = common.Address{}
					nextPaths[i][len(nextPaths[i])-1]++
				}
			}
		}
		// Self derivation complete, release device lock
		w.commsLock <- struct{}{}
		w.stateLock.RUnlock()

		// Insert any accounts successfully derived
		w.stateLock.Lock()
		for i := 0; i < len(accs); i++ {
			if _, ok := w.paths[accs[i].Address]; !ok {
				w.accounts = append(w.accounts, accs[i])
				w.paths[accs[i].Address] = paths[i]
			}
		}
		// Shift the self-derivation forward
		// TODO(karalabe): don't overwrite changes from wallet.SelfDerive
		w.deriveNextAddrs = nextAddrs
		w.deriveNextPaths = nextPaths
		w.stateLock.Unlock()

		// Notify the user of termination and loop after a bit of time (to avoid trashing)
		reqc <- struct{}{}
		if err == nil {
			select {
			case errc = <-w.deriveQuit:
				// Termination requested, abort
			case <-time.After(selfDeriveThrottling):
				// Waited enough, willing to self-derive again
			}
		}
	}
	// In case of error, wait for termination
	if err != nil {
		w.log.Debug("USB wallet self-derivation failed", "err", err)
		errc = <-w.deriveQuit
	}
	errc <- err
}

// Contains implements accounts.Wallet, returning whether a particular account is
// or is not pinned into this wallet instance. Although we could attempt to resolve
// unpinned accounts, that would be an non-negligible hardware operation.
func (w *wallet) Contains(account accounts.Account) bool {
	w.stateLock.RLock()
	defer w.stateLock.RUnlock()

	_, exists := w.paths[account.Address]
	return exists
}

func (w *wallet) Decrypt(a accounts.Account, c, s1, s2 []byte) ([]byte, error) {
	return nil, accounts.ErrNotSupported
}

// Derive implements accounts.Wallet, deriving a new account at the specific
// derivation path. If pin is set to true, the account will be added to the list
// of tracked accounts.
func (w *wallet) Derive(path accounts.DerivationPath, pin bool) (accounts.Account, error) {
	// Try to derive the actual account and update its URL if successful
	w.stateLock.RLock() // Avoid device disappearing during derivation

	if w.device == nil {
		w.stateLock.RUnlock()
		return accounts.Account{}, accounts.ErrWalletClosed
	}
	<-w.commsLock // Avoid concurrent hardware access
	address, err := w.driver.Derive(path)
	w.commsLock <- struct{}{}

	w.stateLock.RUnlock()

	// If an error occurred or no pinning was requested, return
	if err != nil {
		return accounts.Account{}, err
	}
	account := accounts.Account{
		Address: address,
		URL:     accounts.URL{Scheme: w.url.Scheme, Path: fmt.Sprintf("%s/%s", w.url.Path, path)},
	}
	if !pin {
		return account, nil
	}
	// Pinning needs to modify the state
	w.stateLock.Lock()
	defer w.stateLock.Unlock()

	if _, ok := w.paths[address]; !ok {
		w.accounts = append(w.accounts, account)
		w.paths[address] = make(accounts.DerivationPath, len(path))
		copy(w.paths[address], path)
	}
	return account, nil
}

// SelfDerive sets a base account derivation path from which the wallet attempts
// to discover non zero accounts and automatically add them to list of tracked
// accounts.
//
// Note, self derivaton will increment the last component of the specified path
// opposed to decending into a child path to allow discovering accounts starting
// from non zero components.
//
// Some hardware wallets switched derivation paths through their evolution, so
// this method supports providing multiple bases to discover old user accounts
// too. Only the last base will be used to derive the next empty account.
//
// You can disable automatic account discovery by calling SelfDerive with a nil
// chain state reader.
func (w *wallet) SelfDerive(bases []accounts.DerivationPath, chain ethereum.ChainStateReader) {
	w.stateLock.Lock()
	defer w.stateLock.Unlock()

	w.deriveNextPaths = make([]accounts.DerivationPath, len(bases))
	for i, base := range bases {
		w.deriveNextPaths[i] = make(accounts.DerivationPath, len(base))
		copy(w.deriveNextPaths[i][:], base[:])
	}
	w.deriveNextAddrs = make([]common.Address, len(bases))
	w.deriveChain = chain
}

// signHash implements accounts.Wallet, however signing arbitrary data is not
// supported for hardware wallets, so this method will always return an error.
func (w *wallet) signHash(account accounts.Account, hash []byte) ([]byte, error) {
	return nil, accounts.ErrNotSupported
}

func (w *wallet) GetPublicKey(account accounts.Account) (*ecdsa.PublicKey, error) {
	return nil, accounts.ErrNotSupported
}

func (w *wallet) GetPublicKeyBLS(account accounts.Account) ([]byte, error) {
	return nil, accounts.ErrNotSupported
}


func (w *wallet) SignHashBLS(account accounts.Account, hash []byte) ([]byte, error) {
	w.stateLock.RLock() // Comms have own mutex, this is for the state fields
	hashedHash, err := bls.HashDirect(hash, false)
	if err != nil {
		return nil, err
	}
	defer w.stateLock.RUnlock()

	// If the wallet is closed, abort
	if w.device == nil {
		return nil, accounts.ErrWalletClosed
	}
	// All infos gathered and metadata checks out, request signing
	<-w.commsLock
	defer func() { w.commsLock <- struct{}{} }()

	// Ensure the device isn't screwed with while user confirmation is pending
	// TODO(karalabe): remove if hotplug lands on Windows
	w.hub.commsLock.Lock()
	w.hub.commsPend++
	w.hub.commsLock.Unlock()

	defer func() {
		w.hub.commsLock.Lock()
		w.hub.commsPend--
		w.hub.commsLock.Unlock()
	}()
	// Sign the hash
	signed, err := w.driver.SignHashBLS(hashedHash)
	if err != nil {
		return nil, err
	}
	return signed, nil
}

func (w *wallet) SignMessageBLS(account accounts.Account, msg []byte, extraData []byte) ([]byte, error) {
	hash, err := bls.HashComposite(msg, extraData)
	if err != nil {
		return nil, err
	}
	w.stateLock.RLock() // Comms have own mutex, this is for the state fields
	defer w.stateLock.RUnlock()

	// If the wallet is closed, abort
	if w.device == nil {
		return nil, accounts.ErrWalletClosed
	}
	// All infos gathered and metadata checks out, request signing
	<-w.commsLock
	defer func() { w.commsLock <- struct{}{} }()

	// Ensure the device isn't screwed with while user confirmation is pending
	// TODO(karalabe): remove if hotplug lands on Windows
	w.hub.commsLock.Lock()
	w.hub.commsPend++
	w.hub.commsLock.Unlock()

	defer func() {
		w.hub.commsLock.Lock()
		w.hub.commsPend--
		w.hub.commsLock.Unlock()
	}()
	// Sign the hash
	signed, err := w.driver.SignHashBLS(hash)
	if err != nil {
		return nil, err
	}
	return signed, nil
}

func (w *wallet) GenerateProofOfPossession(account accounts.Account, address common.Address) ([]byte, []byte, error) {
	return nil, nil, accounts.ErrNotSupported
}

func (w *wallet) GenerateProofOfPossessionBLS(account accounts.Account, address common.Address) ([]byte, []byte, error) {
	hashPoP, err := bls.HashDirect(address.Bytes(), true)
	if err != nil {
		return nil, nil, err
	}
	w.stateLock.RLock() // Comms have own mutex, this is for the state fields
	defer w.stateLock.RUnlock()

	// If the wallet is closed, abort
	if w.device == nil {
		return nil, nil, accounts.ErrWalletClosed
	}
	// All infos gathered and metadata checks out, request signing
	<-w.commsLock
	defer func() { w.commsLock <- struct{}{} }()

	// Ensure the device isn't screwed with while user confirmation is pending
	// TODO(karalabe): remove if hotplug lands on Windows
	w.hub.commsLock.Lock()
	w.hub.commsPend++
	w.hub.commsLock.Unlock()

	defer func() {
		w.hub.commsLock.Lock()
		w.hub.commsPend--
		w.hub.commsLock.Unlock()
	}()
	// Sign the hash
	signatureBytes, err := w.driver.SignHashBLS(hashPoP)
	if err != nil {
		return nil, nil, err
	}
	pubKeyBytes, err := w.driver.GetPublicKeyBLS()

	return pubKeyBytes, signatureBytes, nil
}

// SignData signs keccak256(data). The mimetype parameter describes the type of data being signed
func (w *wallet) SignData(account accounts.Account, mimeType string, data []byte) ([]byte, error) {
	return w.signHash(account, crypto.Keccak256(data))
}

// SignDataWithPassphrase implements accounts.Wallet, attempting to sign the given
// data with the given account using passphrase as extra authentication.
// Since USB wallets don't rely on passphrases, these are silently ignored.
func (w *wallet) SignDataWithPassphrase(account accounts.Account, passphrase, mimeType string, data []byte) ([]byte, error) {
	return w.SignData(account, mimeType, data)
}

func (w *wallet) SignText(account accounts.Account, text []byte) ([]byte, error) {
	return w.signHash(account, accounts.TextHash(text))
}

// SignTx implements accounts.Wallet. It sends the transaction over to the Ledger
// wallet to request a confirmation from the user. It returns either the signed
// transaction or a failure if the user denied the transaction.
//
// Note, if the version of the Ethereum application running on the Ledger wallet is
// too old to sign EIP-155 transactions, but such is requested nonetheless, an error
// will be returned opposed to silently signing in Homestead mode.
func (w *wallet) SignTx(account accounts.Account, tx *types.Transaction, chainID *big.Int) (*types.Transaction, error) {
	w.stateLock.RLock() // Comms have own mutex, this is for the state fields
	defer w.stateLock.RUnlock()

	// If the wallet is closed, abort
	if w.device == nil {
		return nil, accounts.ErrWalletClosed
	}
	// Make sure the requested account is contained within
	path, ok := w.paths[account.Address]
	if !ok {
		return nil, accounts.ErrUnknownAccount
	}
	// All infos gathered and metadata checks out, request signing
	<-w.commsLock
	defer func() { w.commsLock <- struct{}{} }()

	// Ensure the device isn't screwed with while user confirmation is pending
	// TODO(karalabe): remove if hotplug lands on Windows
	w.hub.commsLock.Lock()
	w.hub.commsPend++
	w.hub.commsLock.Unlock()

	defer func() {
		w.hub.commsLock.Lock()
		w.hub.commsPend--
		w.hub.commsLock.Unlock()
	}()
	// Sign the transaction and verify the sender to avoid hardware fault surprises
	sender, signed, err := w.driver.SignTx(path, tx, chainID)
	if err != nil {
		return nil, err
	}
	if sender != account.Address {
		return nil, fmt.Errorf("signer mismatch: expected %s, got %s", account.Address.Hex(), sender.Hex())
	}
	return signed, nil
}

// SignHashWithPassphrase implements accounts.Wallet, however signing arbitrary
// data is not supported for Ledger wallets, so this method will always return
// an error.
func (w *wallet) SignTextWithPassphrase(account accounts.Account, passphrase string, text []byte) ([]byte, error) {
	return w.SignText(account, accounts.TextHash(text))
}

// SignTxWithPassphrase implements accounts.Wallet, attempting to sign the given
// transaction with the given account using passphrase as extra authentication.
// Since USB wallets don't rely on passphrases, these are silently ignored.
func (w *wallet) SignTxWithPassphrase(account accounts.Account, passphrase string, tx *types.Transaction, chainID *big.Int) (*types.Transaction, error) {
	return w.SignTx(account, tx, chainID)
}<|MERGE_RESOLUTION|>--- conflicted
+++ resolved
@@ -32,12 +32,8 @@
 	"github.com/ethereum/go-ethereum/core/types"
 	"github.com/ethereum/go-ethereum/crypto"
 	"github.com/ethereum/go-ethereum/log"
-<<<<<<< HEAD
-	"github.com/karalabe/hid"
 	"github.com/celo-org/bls-zexe/go"
-=======
 	"github.com/karalabe/usb"
->>>>>>> 66f16768
 )
 
 // Maximum time between wallet health checks to detect USB unplugs.
@@ -176,7 +172,7 @@
 	// Set up default address if BLS app running
 	if err == nil {
 		blsAddr := common.HexToAddress("0x0000000000000000000000000000000000000001")
-		w.paths[blsAddr] = accounts.DefaultLedgerBaseDerivationPath
+		w.paths[blsAddr] = accounts.DefaultBaseDerivationPath
 	}
 	w.deriveReq = make(chan chan struct{})
 	w.deriveQuit = make(chan chan error)
