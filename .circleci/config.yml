--- conflicted
+++ resolved
@@ -138,16 +138,9 @@
             git clone --depth 1 https://github.com/celo-org/celo-monorepo.git celo-monorepo -b ${CELO_MONOREPO_BRANCH_TO_TEST}
             cd celo-monorepo
             yarn install || yarn install
-<<<<<<< HEAD
-            # separate build to avoid ENOMEM in CI :(
-            yarn build --scope @celo/utils
-            yarn build --scope @celo/protocol
-            yarn build --ignore @celo/protocol --ignore docs --ignore @celo/web --ignore @celo/mobile --ignore @celo/react-components
-=======
             PACKAGES=$(cat dependency-graph.json | python -c 'import json,sys;obj=json.load(sys.stdin);print "\n".join(str(obj[x]["location"]) for x in obj["@celo/celotool"]["dependencies"][::-1])')
             for i in $PACKAGES; do yarn --cwd $i build; done
             yarn --cwd packages/celotool build
->>>>>>> b3ec9b9e
       - run:
           name: Setup Go language
           command: |
